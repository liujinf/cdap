/*
 * Copyright © 2015 Cask Data, Inc.
 *
 * Licensed under the Apache License, Version 2.0 (the "License"); you may not
 * use this file except in compliance with the License. You may obtain a copy of
 * the License at
 *
 * http://www.apache.org/licenses/LICENSE-2.0
 *
 * Unless required by applicable law or agreed to in writing, software
 * distributed under the License is distributed on an "AS IS" BASIS, WITHOUT
 * WARRANTIES OR CONDITIONS OF ANY KIND, either express or implied. See the
 * License for the specific language governing permissions and limitations under
 * the License.
 */

package co.cask.cdap.common.exception;

/**
 * Thrown when a user is not authorized to perform an operation.
 */
public class UnauthorizedException extends Exception {

  public UnauthorizedException() {
    super();
  }

<<<<<<< HEAD
  public UnauthorizedException(String msg) {
    super(msg);
  }

  public UnauthorizedException(String msg, Throwable throwable) {
    super(msg, throwable);
=======
  public UnauthorizedException(String message) {
    super(message);
>>>>>>> 8c87e303
  }

}<|MERGE_RESOLUTION|>--- conflicted
+++ resolved
@@ -25,17 +25,12 @@
     super();
   }
 
-<<<<<<< HEAD
-  public UnauthorizedException(String msg) {
-    super(msg);
+  public UnauthorizedException(String msg, Throwable throwable) {
+    super(msg, throwable);
   }
 
-  public UnauthorizedException(String msg, Throwable throwable) {
-    super(msg, throwable);
-=======
   public UnauthorizedException(String message) {
     super(message);
->>>>>>> 8c87e303
   }
 
 }