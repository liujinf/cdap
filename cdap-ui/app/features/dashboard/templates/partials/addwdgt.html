<!--
  Copyright © 2015 Cask Data, Inc.

  Licensed under the Apache License, Version 2.0 (the "License"); you may not
  use this file except in compliance with the License. You may obtain a copy of
  the License at

  http://www.apache.org/licenses/LICENSE-2.0

  Unless required by applicable law or agreed to in writing, software
  distributed under the License is distributed on an "AS IS" BASIS, WITHOUT
  WARRANTIES OR CONDITIONS OF ANY KIND, either express or implied. See the
  License for the specific language governing permissions and limitations under
  the License.
-->



<form name="addWdgtForm"
      class="form-horizontal"
      ng-submit="doAddWidget()"
        novalidate>
  <div class="modal-header clearfix">
<<<<<<< HEAD
      <h3 class="modal-title pull-left">Add a Widget</h3>
=======
      <h3 class="pull-left">Add Widget(s)</h3>
>>>>>>> 0c8f6a88
      <a class="btn pull-right" ng-click="closeModal()">
        <span class="fa fa-remove"></span>
        <span class="sr-only"> Close </span>
      </a>
  </div>
  <div class="modal-body">

          <div class="form-group">
            <label for="addWdgtType" class="col-xs-3 control-label">
              <span>Type</span>
              <span class="fa fa-asterisk"></span>
            </label>
            <div class="col-xs-8">
              <div class="select-wrapper">
                <select id="addWdgtType" name="type" class="form-control"
                  cask-focus="addWdgtType"
                  ng-model="model.type"
                  ng-options="t.type as t.name for t in widgetTypes" required></select>
              </div>
            </div>
          </div>

          <div class="form-group">
            <label class="col-xs-3 control-label">
              <span>Context</span>
              <span class="fa fa-asterisk"></span>
            </label>
            <div class="col-xs-8">

              <my-metric-picker
                ng-model="model.metric"
                data-metrics-limit="metricsLimit"
                data-metrics-slots-filled="metricsSlotsFilled"
                required
              ></my-metric-picker>

            </div>
          </div>

          <div class="form-group">
            <label for="addWdgtName" class="col-xs-3 control-label">
              <span>Widget Name</span>
              <span class="fa fa-asterisk"></span>
            </label>
            <div class="col-xs-8">
              <input id="addWdgtName" type="text" name="name" class="form-control"
                placeholder="Name"
                cask-focus="addWdgtName"
                ng-model="model.title" required/>
            </div>
          </div>

  </div>
  <div class="modal-footer">
<<<<<<< HEAD
    <button type="submit"
            ng-disabled="addWdgtForm.$invalid"
            class="btn"
            ng-class="{'disabled': addWdgtForm.$invalid, 'btn-success': !addWdgtForm.$invalid}">Add</button>
=======
    <button ng-click="addMetricsToWidget()"
      ng-disabled="addWdgtForm.$invalid"
      class="btn btn-default">
      Add to a widget
    </button>
    <button ng-click="addMetricsToIndividualWidgets()"
      class="btn btn-default"
      ng-disabled="addWdgtForm.$invalid || ((metricsLimit - metricsSlotsFilled) < model.metric.names.length)">
      Add widgets
    </button>
>>>>>>> 0c8f6a88
  </div>
</form><|MERGE_RESOLUTION|>--- conflicted
+++ resolved
@@ -21,15 +21,11 @@
       ng-submit="doAddWidget()"
         novalidate>
   <div class="modal-header clearfix">
-<<<<<<< HEAD
-      <h3 class="modal-title pull-left">Add a Widget</h3>
-=======
-      <h3 class="pull-left">Add Widget(s)</h3>
->>>>>>> 0c8f6a88
-      <a class="btn pull-right" ng-click="closeModal()">
-        <span class="fa fa-remove"></span>
-        <span class="sr-only"> Close </span>
-      </a>
+    <h3 class="pull-left">Add Widget(s)</h3>
+    <a class="btn pull-right" ng-click="closeModal()">
+      <span class="fa fa-remove"></span>
+      <span class="sr-only"> Close </span>
+    </a>
   </div>
   <div class="modal-body">
 
@@ -80,12 +76,6 @@
 
   </div>
   <div class="modal-footer">
-<<<<<<< HEAD
-    <button type="submit"
-            ng-disabled="addWdgtForm.$invalid"
-            class="btn"
-            ng-class="{'disabled': addWdgtForm.$invalid, 'btn-success': !addWdgtForm.$invalid}">Add</button>
-=======
     <button ng-click="addMetricsToWidget()"
       ng-disabled="addWdgtForm.$invalid"
       class="btn btn-default">
@@ -96,6 +86,5 @@
       ng-disabled="addWdgtForm.$invalid || ((metricsLimit - metricsSlotsFilled) < model.metric.names.length)">
       Add widgets
     </button>
->>>>>>> 0c8f6a88
   </div>
 </form>