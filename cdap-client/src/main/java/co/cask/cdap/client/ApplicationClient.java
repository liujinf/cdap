--- conflicted
+++ resolved
@@ -245,7 +245,6 @@
   public List<ProgramRecord> listPrograms(String appId, ProgramType programType)
     throws ApplicationNotFoundException, IOException, UnauthorizedException {
 
-    Id.Application app = Id.Application.from(config.getNamespace(), appId);
     Preconditions.checkArgument(programType.isListable());
 
     List<ProgramRecord> programs = Lists.newArrayList();
@@ -269,14 +268,9 @@
   public Map<ProgramType, List<ProgramRecord>> listProgramsByType(String appId)
     throws ApplicationNotFoundException, IOException, UnauthorizedException {
 
-<<<<<<< HEAD
-    if (response.getResponseCode() == HttpURLConnection.HTTP_NOT_FOUND) {
-      throw new ApplicationNotFoundException(app);
-=======
     Map<ProgramType, List<ProgramRecord>> result = Maps.newHashMap();
     for (ProgramType type : ProgramType.values()) {
       result.put(type, Lists.<ProgramRecord>newArrayList());
->>>>>>> 8d3682e1
     }
     for (ProgramRecord program : listPrograms(appId)) {
       result.get(program.getType()).add(program);
@@ -305,7 +299,7 @@
       new TypeToken<ApplicationDetail>() { });
 
     if (response.getResponseCode() == HttpURLConnection.HTTP_NOT_FOUND) {
-      throw new ApplicationNotFoundException(appId);
+      throw new ApplicationNotFoundException(Id.Application.from(config.getNamespace(), appId));
     }
 
     return response.getResponseObject().getPrograms();
