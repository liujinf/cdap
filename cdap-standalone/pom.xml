<?xml version="1.0" encoding="UTF-8"?>
<!--
  Copyright © 2014 Cask Data, Inc.

  Licensed under the Apache License, Version 2.0 (the "License"); you may not
  use this file except in compliance with the License. You may obtain a copy of
  the License at

  http://www.apache.org/licenses/LICENSE-2.0

  Unless required by applicable law or agreed to in writing, software
  distributed under the License is distributed on an "AS IS" BASIS, WITHOUT
  WARRANTIES OR CONDITIONS OF ANY KIND, either express or implied. See the
  License for the specific language governing permissions and limitations under
  the License.
  -->

<project xmlns="http://maven.apache.org/POM/4.0.0"
         xmlns:xsi="http://www.w3.org/2001/XMLSchema-instance"
         xsi:schemaLocation="http://maven.apache.org/POM/4.0.0 http://maven.apache.org/xsd/maven-4.0.0.xsd">

  <modelVersion>4.0.0</modelVersion>

  <parent>
    <groupId>co.cask.cdap</groupId>
    <artifactId>cdap</artifactId>
<<<<<<< HEAD
    <version>2.6.0-SNAPSHOT</version>
=======
    <version>2.5.0</version>
>>>>>>> da9dabe4
  </parent>


  <artifactId>cdap-standalone</artifactId>
  <name>CDAP Standalone</name>
  <packaging>jar</packaging>

  <dependencies>
    <dependency>
      <groupId>ch.qos.logback</groupId>
      <artifactId>logback-core</artifactId>
    </dependency>
    <dependency>
      <groupId>ch.qos.logback</groupId>
      <artifactId>logback-classic</artifactId>
    </dependency>

    <!-- Added to override the embedded guava class in hive-exec -->
    <dependency>
      <groupId>com.google.guava</groupId>
      <artifactId>guava</artifactId>
    </dependency>
    <dependency>
      <groupId>co.cask.cdap</groupId>
      <artifactId>cdap-api</artifactId>
      <version>${project.version}</version>
    </dependency>
    <dependency>
      <groupId>co.cask.cdap</groupId>
      <artifactId>cdap-common</artifactId>
      <version>${project.version}</version>
    </dependency>
    <dependency>
      <groupId>co.cask.cdap</groupId>
      <artifactId>cdap-cli</artifactId>
      <version>${project.version}</version>
    </dependency>
    <dependency>
      <groupId>co.cask.cdap</groupId>
      <artifactId>cdap-data-fabric</artifactId>
      <version>${project.version}</version>
    </dependency>
    <dependency>
      <groupId>co.cask.cdap</groupId>
      <artifactId>cdap-watchdog-api</artifactId>
      <version>${project.version}</version>
    </dependency>
    <dependency>
      <groupId>co.cask.cdap</groupId>
      <artifactId>cdap-watchdog</artifactId>
      <version>${project.version}</version>
    </dependency>
    <dependency>
      <groupId>co.cask.cdap</groupId>
      <artifactId>cdap-security</artifactId>
      <version>${project.version}</version>
    </dependency>
    <dependency>
      <groupId>co.cask.cdap</groupId>
      <artifactId>cdap-app-fabric</artifactId>
      <version>${project.version}</version>
    </dependency>
    <dependency>
      <groupId>co.cask.cdap</groupId>
      <artifactId>cdap-gateway</artifactId>
      <version>${project.version}</version>
    </dependency>
    <dependency>
      <groupId>co.cask.cdap</groupId>
      <artifactId>cdap-explore</artifactId>
      <version>${project.version}</version>
    </dependency>
    <dependency>
      <groupId>co.cask.cdap</groupId>
      <artifactId>cdap-explore-jdbc</artifactId>
      <version>${project.version}</version>
    </dependency>
    <dependency>
      <groupId>co.cask.tephra</groupId>
      <artifactId>tephra-core</artifactId>
    </dependency>
    <dependency>
      <groupId>org.apache.twill</groupId>
      <artifactId>twill-discovery-api</artifactId>
    </dependency>
    <dependency>
      <groupId>org.apache.twill</groupId>
      <artifactId>twill-discovery-core</artifactId>
    </dependency>
  </dependencies>

  <build>
    <plugins>
      <plugin>
        <groupId>org.apache.maven.plugins</groupId>
        <artifactId>maven-jar-plugin</artifactId>
        <version>2.4</version>
        <configuration>
          <excludes>
            <exclude>*.xml</exclude>
          </excludes>
        </configuration>
      </plugin>
    </plugins>
  </build>

  <profiles>
    <profile>
      <id>dist</id>
      <properties>
        <sdk.dir>${project.build.directory}/sdk</sdk.dir>
        <stage.opt.dir>${sdk.dir}/cdap-sdk-${project.version}</stage.opt.dir>
        <stage.lib.dir>${stage.opt.dir}/lib</stage.lib.dir>
      </properties>
      <dependencies>
        <dependency>
          <groupId>co.cask.cdap</groupId>
          <artifactId>cdap-web-app</artifactId>
          <version>${project.version}</version>
        </dependency>
      </dependencies>
      <build>
        <plugins>
          <plugin>
            <groupId>org.apache.maven.plugins</groupId>
            <artifactId>maven-jar-plugin</artifactId>
            <version>2.4</version>
          </plugin>
          <plugin>
            <groupId>org.apache.maven.plugins</groupId>
            <artifactId>maven-dependency-plugin</artifactId>
            <version>2.8</version>
            <executions>
              <execution>
                <id>copy-dependencies</id>
                <phase>prepare-package</phase>
                <goals>
                  <goal>copy-dependencies</goal>
                </goals>
                <configuration combine.self="override">
                  <outputDirectory>${stage.lib.dir}</outputDirectory>
                  <overWriteReleases>false</overWriteReleases>
                  <overWriteSnapshots>false</overWriteSnapshots>
                  <overWriteIfNewer>true</overWriteIfNewer>
                  <excludeGroupIds>org.apache.hbase,asm,org.apache.zookeeper,org.apache.kafka</excludeGroupIds>
                  <excludeArtifactIds>hadoop-hdfs,zkclient,servlet-api</excludeArtifactIds>
                  <prependGroupId>true</prependGroupId>
                  <silent>true</silent>
                  <includeScope>compile</includeScope>
                </configuration>
              </execution>
            </executions>
          </plugin>
          <plugin>
            <groupId>org.apache.maven.plugins</groupId>
            <artifactId>maven-resources-plugin</artifactId>
            <version>2.6</version>
            <executions>
              <execution>
                <id>copy-opt</id>
                <phase>prepare-package</phase>
                <goals>
                  <goal>copy-resources</goal>
                </goals>
                <configuration combine.self="override">
                  <outputDirectory>${stage.opt.dir}</outputDirectory>
                  <resources>
                    <resource>
                      <directory>${project.basedir}/src/main/resources</directory>
                      <targetPath>conf</targetPath>
                    </resource>
                    <resource>
                      <directory>${project.basedir}/src/dist</directory>
                      <includes>
                        <include>README</include>
                      </includes>
                      <filtering>true</filtering>
                    </resource>
                    <resource>
                      <directory>${project.basedir}/src/dist/LICENSES</directory>
                      <targetPath>LICENSES</targetPath>
                    </resource>
                    <resource>
                      <directory>${project.parent.basedir}/cdap-distributions</directory>
                      <includes>
                        <include>VERSION</include>
                      </includes>
                      <filtering>true</filtering>
                    </resource>
                    <resource>
                      <directory>${project.basedir}/bin</directory>
                      <targetPath>bin</targetPath>
                    </resource>
                    <resource>
                      <directory>${project.parent.basedir}/cdap-gateway/bin</directory>
                      <targetPath>bin</targetPath>
                      <excludes>
                        <exclude>flume-client</exclude>
                      </excludes>
                    </resource>
                    <resource>
                      <directory>${project.parent.basedir}/cdap-data-fabric/bin</directory>
                      <targetPath>bin</targetPath>
                      <includes>
                        <include>tx-debugger*</include>
                      </includes>
                    </resource>
                    <resource>
                      <directory>${project.parent.basedir}/cdap-explore/bin</directory>
                      <targetPath>bin</targetPath>
                      <includes>
                        <include>send-query*</include>
                      </includes>
                    </resource>
                    <!-- Copy binaries for Windows -->
                    <resource>
                      <directory>${project.basedir}/libexec</directory>
                      <targetPath>libexec</targetPath>
                    </resource>
                    <resource>
                      <directory>${project.parent.basedir}/cdap-unit-test/src/main/resources</directory>
                      <targetPath>libexec/bin</targetPath>
                      <includes>
                        <include>*.exe</include>
                      </includes>
                    </resource>
                    <resource>
                      <directory>${project.parent.basedir}/cdap-unit-test/src/main/resources</directory>
                      <targetPath>lib/native</targetPath>
                      <includes>
                        <include>*.dll</include>
                      </includes>
                    </resource>
                    <!-- Copy api jars -->
                    <resource>
                      <directory>${project.parent.basedir}/cdap-api/target</directory>
                      <includes>
                        <include>api-${project.version}*.jar</include>
                      </includes>
                    </resource>
                    <!-- Copy web-app -->
                    <resource>
                      <directory>${project.parent.basedir}/cdap-web-app/target/local</directory>
                      <targetPath>web-app/local</targetPath>
                    </resource>
                    <!-- Copy api javadocs -->
                    <resource>
                      <directory>${project.parent.basedir}/cdap-api/target/apidocs</directory>
                      <targetPath>javadocs</targetPath>
                    </resource>
                    <!-- Copy CLI scripts -->
                    <resource>
                      <directory>${project.parent.basedir}/cdap-cli/target</directory>
                      <targetPath>bin</targetPath>
                      <includes>
                        <include>cli-${project.version}.jar</include>
                      </includes>
                    </resource>
                    <resource>
                      <directory>${project.parent.basedir}/cdap-cli/bin</directory>
                      <targetPath>bin</targetPath>
                      <includes>
                        <include>cdap-cli.sh</include>
                        <include>cdap-cli.bat</include>
                      </includes>
                    </resource>
                    <!-- Copy examples. The assume the example is already built -->
                    <resource>
                      <directory>${project.parent.basedir}/cdap-examples</directory>
                      <targetPath>examples</targetPath>
                      <includes>
                        <include>README*</include>
                        <include>**/src/**</include>
                        <include>**/bin/**</include>
                        <include>**/resources/**</include>
                        <include>**/pom.xml</include>
                        <include>**/target/*.jar</include>
                      </includes>
                      <excludes>
                        <exclude>pom.xml</exclude>
                        <exclude>build.gradle</exclude>
                        <exclude>**/target/original*.jar</exclude>
                      </excludes>
                    </resource>
                  </resources>
                </configuration>
              </execution>
              <!-- Copy example deploy pom -->
              <execution>
                <id>copy-examples-pom</id>
                <phase>prepare-package</phase>
                <goals>
                  <goal>copy-resources</goal>
                </goals>
                <configuration combine.self="override">
                  <outputDirectory>${project.build.directory}/examples</outputDirectory>
                  <delimiters>
                    <delimiter>@</delimiter>
                  </delimiters>
                  <useDefaultDelimiters>false</useDefaultDelimiters>
                  <resources>
                    <resource>
                      <directory>${project.parent.basedir}/cdap-examples</directory>
                      <includes>
                        <include>deploy_pom.xml</include>
                      </includes>
                      <filtering>true</filtering>
                    </resource>
                  </resources>
                </configuration>
              </execution>
            </executions>
          </plugin>
          <plugin>
            <groupId>org.apache.maven.plugins</groupId>
            <artifactId>maven-antrun-plugin</artifactId>
            <version>1.7</version>
            <executions>
              <!-- Rename CLI jar and make CLI scripts executable -->
              <execution>
                <id>copy-cli-bash</id>
                <phase>prepare-package</phase>
                <configuration>
                  <target>
                    <chmod file="${stage.opt.dir}/bin/cdap-cli.sh" perm="755"/>
                    <chmod file="${stage.opt.dir}/bin/cdap-cli.bat" perm="755"/>
                  </target>
                </configuration>
                <goals>
                  <goal>run</goal>
                </goals>
              </execution>
              <!--This is for workaround a bug in resource-plugin that it doesn't preserve file permission-->
              <!--http://jira.codehaus.org/browse/MRESOURCES-132-->
              <execution>
                <id>bin-permission</id>
                <phase>prepare-package</phase>
                <configuration>
                  <target>
                    <chmod file="${stage.opt.dir}/bin/**" perm="755"/>
                    <chmod perm="755">
                      <fileset dir="${stage.opt.dir}/examples">
                        <include name="**/bin/**"/>
                      </fileset>
                    </chmod>
                  </target>
                </configuration>
                <goals>
                  <goal>run</goal>
                </goals>
              </execution>
              <!-- Rename examples deploy_pom.xml to pom.xml -->
              <execution>
                <id>rename-pom</id>
                <phase>prepare-package</phase>
                <goals>
                  <goal>run</goal>
                </goals>
                <configuration>
                  <target>
                    <copy file="${project.build.directory}/examples/deploy_pom.xml" tofile="${stage.opt.dir}/examples/pom.xml" />
                  </target>
                </configuration>
              </execution>
              <!-- Skip the unrelated one when rpm/deb profiles are on -->
              <execution>
                <id>rpm-bin-permission</id>
                <phase>prepare-package</phase>
                <configuration combine.self="override">
                  <skip>true</skip>
                </configuration>
                <goals>
                  <goal>run</goal>
                </goals>
              </execution>
              <execution>
                <id>deb-bin-permission</id>
                <phase>prepare-package</phase>
                <configuration combine.self="override">
                  <skip>true</skip>
                </configuration>
                <goals>
                  <goal>run</goal>
                </goals>
              </execution>
            </executions>
          </plugin>
          <plugin>
            <groupId>org.apache.maven.plugins</groupId>
            <artifactId>maven-assembly-plugin</artifactId>
            <version>2.4</version>
            <executions>
              <execution>
                <id>tgz-package</id>
                <configuration combine.self="override">
                  <skipAssembly>true</skipAssembly>
                </configuration>
                <goals>
                  <goal>single</goal>
                </goals>
              </execution>
              <execution>
                <id>sdk-package</id>
                <phase>package</phase>
                <goals>
                  <goal>single</goal>
                </goals>
                <configuration combine.self="override">
                  <descriptors>
                    <descriptor>${project.basedir}/src/main/assembly/sdk.xml</descriptor>
                  </descriptors>
                  <appendAssemblyId>false</appendAssemblyId>
                  <attach>false</attach>
                  <finalName>cdap-sdk-${project.version}</finalName>
                </configuration>
              </execution>
            </executions>
          </plugin>

          <!-- Extra deployment for cdap sdk -->
          <plugin>
            <groupId>org.apache.maven.plugins</groupId>
            <artifactId>maven-deploy-plugin</artifactId>
            <version>2.8</version>
            <executions>
              <execution>
                <id>deploy-sdk</id>
                <phase>deploy</phase>
                <goals>
                  <goal>deploy-file</goal>
                </goals>
                <configuration>
                  <version>${project.version}</version>
                  <groupId>${project.groupId}</groupId>
                  <artifactId>cdap-sdk</artifactId>
                  <packaging>zip</packaging>
                  <generatePom>false</generatePom>
                  <file>${project.build.directory}/cdap-sdk-${project.version}.zip</file>
                  <repositoryId>continuuity</repositoryId>
                  <url>${deploy.url}</url>
                </configuration>
              </execution>
            </executions>
          </plugin>
        </plugins>
      </build>
    </profile>
  </profiles>

</project><|MERGE_RESOLUTION|>--- conflicted
+++ resolved
@@ -24,11 +24,7 @@
   <parent>
     <groupId>co.cask.cdap</groupId>
     <artifactId>cdap</artifactId>
-<<<<<<< HEAD
     <version>2.6.0-SNAPSHOT</version>
-=======
-    <version>2.5.0</version>
->>>>>>> da9dabe4
   </parent>
 
 
