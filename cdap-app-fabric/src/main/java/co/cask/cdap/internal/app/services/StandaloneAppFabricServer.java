--- conflicted
+++ resolved
@@ -71,13 +71,8 @@
                                    RouteStore routeStore) {
     super(configuration, discoveryService, schedulerService, notificationService, hostname, handlers,
           metricsCollectionService, programRuntimeService, applicationLifecycleService,
-<<<<<<< HEAD
-          programLifecycleService, streamCoordinatorClient, servicesNames, handlerHookNames, defaultNamespaceEnsurer,
+          programLifecycleService, streamCoordinatorClient, servicesNames, handlerHookNames, namespaceAdmin,
           systemArtifactLoader, pluginService, privilegesFetcherProxyService, routeStore);
-=======
-          programLifecycleService, streamCoordinatorClient, servicesNames, handlerHookNames, namespaceAdmin,
-          systemArtifactLoader, pluginService, privilegesFetcherProxyService);
->>>>>>> 49a85ddc
     this.metricStore = metricStore;
   }
 
