--- conflicted
+++ resolved
@@ -56,6 +56,7 @@
 import com.google.common.io.Closeables;
 import org.apache.twill.api.RunId;
 import org.apache.twill.discovery.DiscoveryServiceClient;
+import org.apache.twill.filesystem.LocationFactory;
 import org.slf4j.Logger;
 import org.slf4j.LoggerFactory;
 
@@ -93,23 +94,11 @@
                             TransactionSystemClient transactionSystemClient,
                             DiscoveryServiceClient discoveryServiceClient,
                             StreamWriterFactory streamWriterFactory,
-<<<<<<< HEAD
-                            @Nullable AdapterDefinition adapterSpec,
                             @Nullable PluginInstantiator pluginInstantiator,
-                            @Nullable PluginInstantiator artifactPluginInstantiator,
                             ArtifactRepository artifactRepository) {
     super(program, runId, runtimeArgs, spec.getDatasets(),
-          getMetricCollector(program, runId.getId(), instanceId, metricsCollectionService, adapterSpec),
-          datasetFramework, discoveryServiceClient, adapterSpec,
-          pluginInstantiator, artifactPluginInstantiator, artifactRepository);
-=======
-                            LocationFactory locationFactory,
-                            @Nullable PluginInstantiator pluginInstantiator) {
-    super(program, runId, runtimeArgs, spec.getDatasets(),
           getMetricCollector(program, runId.getId(), instanceId, metricsCollectionService),
-          datasetFramework, discoveryServiceClient, locationFactory,
-          pluginInstantiator);
->>>>>>> 6c34f1ed
+          datasetFramework, discoveryServiceClient, pluginInstantiator, artifactRepository);
     this.program = program;
     this.specification = spec;
     this.instanceId = instanceId;
