/*
 * Copyright © 2015-2016 Cask Data, Inc.
 *
 * Licensed under the Apache License, Version 2.0 (the "License"); you may not
 * use this file except in compliance with the License. You may obtain a copy of
 * the License at
 *
 * http://www.apache.org/licenses/LICENSE-2.0
 *
 * Unless required by applicable law or agreed to in writing, software
 * distributed under the License is distributed on an "AS IS" BASIS, WITHOUT
 * WARRANTIES OR CONDITIONS OF ANY KIND, either express or implied. See the
 * License for the specific language governing permissions and limitations under
 * the License.
 */

package co.cask.cdap.internal.app.services;

import co.cask.cdap.api.Predicate;
import co.cask.cdap.api.ProgramSpecification;
import co.cask.cdap.api.app.ApplicationSpecification;
import co.cask.cdap.api.flow.FlowSpecification;
import co.cask.cdap.app.program.ProgramDescriptor;
import co.cask.cdap.app.runtime.ProgramController;
import co.cask.cdap.app.runtime.ProgramRuntimeService;
import co.cask.cdap.app.runtime.ProgramRuntimeService.RuntimeInfo;
import co.cask.cdap.app.store.Store;
import co.cask.cdap.common.ApplicationNotFoundException;
import co.cask.cdap.common.BadRequestException;
import co.cask.cdap.common.ConflictException;
import co.cask.cdap.common.NotFoundException;
import co.cask.cdap.common.ProgramNotFoundException;
import co.cask.cdap.common.app.RunIds;
import co.cask.cdap.common.conf.CConfiguration;
import co.cask.cdap.common.conf.Constants;
import co.cask.cdap.common.io.CaseInsensitiveEnumTypeAdapterFactory;
import co.cask.cdap.config.PreferencesStore;
import co.cask.cdap.internal.app.ApplicationSpecificationAdapter;
import co.cask.cdap.internal.app.runtime.AbstractListener;
import co.cask.cdap.internal.app.runtime.BasicArguments;
import co.cask.cdap.internal.app.runtime.ProgramOptionConstants;
import co.cask.cdap.internal.app.runtime.SimpleProgramOptions;
import co.cask.cdap.internal.app.store.RunRecordMeta;
import co.cask.cdap.proto.BasicThrowable;
import co.cask.cdap.proto.NamespaceMeta;
import co.cask.cdap.proto.ProgramRecord;
import co.cask.cdap.proto.ProgramRunStatus;
import co.cask.cdap.proto.ProgramStatus;
import co.cask.cdap.proto.ProgramType;
import co.cask.cdap.proto.RunRecord;
import co.cask.cdap.proto.id.EntityId;
import co.cask.cdap.proto.id.Ids;
import co.cask.cdap.proto.id.NamespaceId;
import co.cask.cdap.proto.id.ProgramId;
import co.cask.cdap.proto.id.ProgramRunId;
import co.cask.cdap.proto.security.Action;
import co.cask.cdap.proto.security.Principal;
import co.cask.cdap.security.spi.authentication.AuthenticationContext;
import co.cask.cdap.security.spi.authorization.AuthorizationEnforcer;
import co.cask.cdap.security.spi.authorization.UnauthorizedException;
import co.cask.cdap.store.NamespaceStore;
import com.google.common.annotations.VisibleForTesting;
import com.google.common.base.Throwables;
import com.google.common.collect.Collections2;
import com.google.common.collect.ImmutableMap;
import com.google.common.collect.Sets;
import com.google.common.util.concurrent.AbstractIdleService;
import com.google.common.util.concurrent.Futures;
import com.google.common.util.concurrent.ListenableFuture;
import com.google.gson.Gson;
import com.google.gson.GsonBuilder;
import com.google.inject.Inject;
import org.apache.twill.api.RunId;
import org.apache.twill.common.Threads;
import org.slf4j.Logger;
import org.slf4j.LoggerFactory;

import java.io.IOException;
import java.util.ArrayList;
import java.util.Collection;
import java.util.Collections;
import java.util.EnumSet;
import java.util.HashMap;
import java.util.List;
import java.util.Map;
import java.util.Set;
import java.util.concurrent.ExecutionException;
import java.util.concurrent.Executors;
import java.util.concurrent.ScheduledExecutorService;
import java.util.concurrent.TimeUnit;
import javax.annotation.Nullable;

/**
 * Service that manages lifecycle of Programs.
 */
public class ProgramLifecycleService extends AbstractIdleService {
  private static final Logger LOG = LoggerFactory.getLogger(ProgramLifecycleService.class);

  private static final Gson GSON = ApplicationSpecificationAdapter
    .addTypeAdapters(new GsonBuilder())
    .registerTypeAdapterFactory(new CaseInsensitiveEnumTypeAdapterFactory())
    .create();

  private final ScheduledExecutorService scheduledExecutorService;
  private final Store store;
  private final ProgramRuntimeService runtimeService;
  private final CConfiguration cConf;
  private final NamespaceStore nsStore;
  private final PropertiesResolver propertiesResolver;
  private final PreferencesStore preferencesStore;
  private final AuthorizationEnforcer authorizationEnforcer;
  private final AuthenticationContext authenticationContext;

  @Inject
  ProgramLifecycleService(Store store, NamespaceStore nsStore, ProgramRuntimeService runtimeService,
                          CConfiguration cConf, PropertiesResolver propertiesResolver,
                          PreferencesStore preferencesStore, AuthorizationEnforcer authorizationEnforcer,
                          AuthenticationContext authenticationContext) {
    this.store = store;
    this.nsStore = nsStore;
    this.runtimeService = runtimeService;
    this.propertiesResolver = propertiesResolver;
    this.scheduledExecutorService = Executors.newScheduledThreadPool(1);
    this.cConf = cConf;
    this.preferencesStore = preferencesStore;
    this.authorizationEnforcer = authorizationEnforcer;
    this.authenticationContext = authenticationContext;
  }

  @Override
  protected void startUp() throws Exception {
    LOG.info("Starting ProgramLifecycleService");

    long interval = cConf.getLong(Constants.AppFabric.PROGRAM_RUNID_CORRECTOR_INTERVAL_SECONDS);
    if (interval <= 0) {
      LOG.debug("Invalid run id corrector interval {}. Setting it to 180 seconds.", interval);
      interval = 180L;
    }
    scheduledExecutorService.scheduleWithFixedDelay(new RunRecordsCorrectorRunnable(this),
                                                    2L, interval, TimeUnit.SECONDS);
  }

  @Override
  protected void shutDown() throws Exception {
    LOG.info("Shutting down ProgramLifecycleService");

    scheduledExecutorService.shutdown();
    try {
      if (!scheduledExecutorService.awaitTermination(5, TimeUnit.SECONDS)) {
        scheduledExecutorService.shutdownNow();
      }
    } catch (InterruptedException ie) {
      Thread.currentThread().interrupt();
    }
  }

  /**
   * Returns the program status.
   * @param programId the id of the program for which the status call is made
   * @return the status of the program
   * @throws NotFoundException if the application to which this program belongs was not found
   */
  public ProgramStatus getProgramStatus(ProgramId programId) throws Exception {
    // check that app exists
    ApplicationSpecification appSpec = store.getApplication(programId.getParent());
    if (appSpec == null) {
      throw new NotFoundException(Ids.namespace(programId.getNamespace()).app(programId.getApplication()).toId());
    }

    ProgramRuntimeService.RuntimeInfo runtimeInfo = findRuntimeInfo(programId);

    if (runtimeInfo == null) {
      if (programId.getType() != ProgramType.WEBAPP) {
        //Runtime info not found. Check to see if the program exists.
        ProgramSpecification spec = getProgramSpecification(programId);
        if (spec == null) {
          // program doesn't exist
          throw new NotFoundException(programId);
        }
        ensureAccess(programId);

        if ((programId.getType() == ProgramType.MAPREDUCE || programId.getType() == ProgramType.SPARK) &&
          !store.getRuns(programId, ProgramRunStatus.RUNNING, 0, Long.MAX_VALUE, 1).isEmpty()) {
          // MapReduce program exists and running as a part of Workflow
          return ProgramStatus.RUNNING;
        }
        return ProgramStatus.STOPPED;
      }
    }

    return runtimeInfo.getController().getState().getProgramStatus();
  }

  /**
   * Returns the {@link ProgramSpecification} for the specified {@link ProgramId program}.
   *
   * @param programId the {@link ProgramId program} for which the {@link ProgramSpecification} is requested
   * @return the {@link ProgramSpecification} for the specified {@link ProgramId program}
   */
  @Nullable
  public ProgramSpecification getProgramSpecification(ProgramId programId) throws Exception {
    ApplicationSpecification appSpec;
    appSpec = store.getApplication(programId.getParent());
    if (appSpec == null) {
      return null;
    }

    ensureAccess(programId);
    String programName = programId.getProgram();
    ProgramType type = programId.getType();
    ProgramSpecification programSpec;
    if (type == ProgramType.FLOW && appSpec.getFlows().containsKey(programName)) {
      programSpec = appSpec.getFlows().get(programName);
    } else if (type == ProgramType.MAPREDUCE && appSpec.getMapReduce().containsKey(programName)) {
      programSpec = appSpec.getMapReduce().get(programName);
    } else if (type == ProgramType.SPARK && appSpec.getSpark().containsKey(programName)) {
      programSpec = appSpec.getSpark().get(programName);
    } else if (type == ProgramType.WORKFLOW && appSpec.getWorkflows().containsKey(programName)) {
      programSpec = appSpec.getWorkflows().get(programName);
    } else if (type == ProgramType.SERVICE && appSpec.getServices().containsKey(programName)) {
      programSpec = appSpec.getServices().get(programName);
    } else if (type == ProgramType.WORKER && appSpec.getWorkers().containsKey(programName)) {
      programSpec = appSpec.getWorkers().get(programName);
    } else {
      programSpec = null;
    }
    return programSpec;
  }

  /**
   * Starts a Program with the specified argument overrides.
   *
   * @param programId the {@link ProgramId} to start/stop
   * @param overrides the arguments to override in the program's configured user arguments before starting
   * @param debug {@code true} if the program is to be started in debug mode, {@code false} otherwise
   * @return {@link ProgramController}
   * @throws ConflictException if the specified program is already running, and if concurrent runs are not allowed
   * @throws NotFoundException if the specified program or the app it belongs to is not found in the specified namespace
   * @throws IOException if there is an error starting the program
   * @throws UnauthorizedException if the logged in user is not authorized to start the program. To start a program,
   *                               a user requires {@link Action#EXECUTE} on the program
   * @throws Exception if there were other exceptions checking if the current user is authorized to start the program
   */
  public synchronized ProgramController start(ProgramId programId, Map<String, String> overrides, boolean debug)
    throws Exception {
    if (isRunning(programId) && !isConcurrentRunsAllowed(programId.getType())) {
      throw new ConflictException(String.format("Program %s is already running", programId));
    }

    Map<String, String> sysArgs = propertiesResolver.getSystemProperties(programId.toId());
    Map<String, String> userArgs = propertiesResolver.getUserProperties(programId.toId());
    if (overrides != null) {
      userArgs.putAll(overrides);
    }

    ProgramRuntimeService.RuntimeInfo runtimeInfo = start(programId, sysArgs, userArgs, debug);
    if (runtimeInfo == null) {
      throw new IOException(String.format("Failed to start program %s", programId));
    }
    return runtimeInfo.getController();
  }

  /**
   * Start a Program.
   *
   * @param programId  the {@link ProgramId program} to start
   * @param systemArgs system arguments
   * @param userArgs user arguments
   * @param debug enable debug mode
   * @return {@link ProgramRuntimeService.RuntimeInfo}
   * @throws IOException if there is an error starting the program
   * @throws ProgramNotFoundException if program is not found
   * @throws UnauthorizedException if the logged in user is not authorized to start the program. To start a program,
   *                               a user requires {@link Action#EXECUTE} on the program
   * @throws Exception if there were other exceptions checking if the current user is authorized to start the program
   */
  public ProgramRuntimeService.RuntimeInfo start(final ProgramId programId, final Map<String, String> systemArgs,
                                                 final Map<String, String> userArgs, boolean debug) throws Exception {
    authorizationEnforcer.enforce(programId, authenticationContext.getPrincipal(), Action.EXECUTE);
    ProgramDescriptor programDescriptor = store.loadProgram(programId);
    BasicArguments systemArguments = new BasicArguments(systemArgs);
    BasicArguments userArguments = new BasicArguments(userArgs);
    ProgramRuntimeService.RuntimeInfo runtimeInfo = runtimeService.run(programDescriptor, new SimpleProgramOptions(
      programId.getProgram(), systemArguments, userArguments, debug));

    final ProgramController controller = runtimeInfo.getController();
    final String runId = controller.getRunId().getId();
    final String twillRunId = runtimeInfo.getTwillRunId() == null ? null : runtimeInfo.getTwillRunId().getId();
    if (programId.getType() != ProgramType.MAPREDUCE && programId.getType() != ProgramType.SPARK) {
      // MapReduce/Spark state recording is done by the MapReduceProgramRunner/SparkProgramRunner
      // TODO [JIRA: CDAP-2013] Same needs to be done for other programs as well
      controller.addListener(new AbstractListener() {
        @Override
        public void init(ProgramController.State state, @Nullable Throwable cause) {
          // Get start time from RunId
          long startTimeInSeconds = RunIds.getTime(controller.getRunId(), TimeUnit.SECONDS);
          if (startTimeInSeconds == -1) {
            // If RunId is not time-based, use current time as start time
            startTimeInSeconds = TimeUnit.MILLISECONDS.toSeconds(System.currentTimeMillis());
          }
          store.setStart(programId, runId, startTimeInSeconds, twillRunId, userArgs, systemArgs);
          if (state == ProgramController.State.COMPLETED) {
            completed();
          }
          if (state == ProgramController.State.ERROR) {
            error(controller.getFailureCause());
          }
        }

        @Override
        public void completed() {
          LOG.debug("Program {} completed successfully.", programId);
          store.setStop(programId, runId, TimeUnit.MILLISECONDS.toSeconds(System.currentTimeMillis()),
                        ProgramController.State.COMPLETED.getRunStatus());
        }

        @Override
        public void killed() {
          LOG.debug("Program {} killed.", programId);
          store.setStop(programId, runId, TimeUnit.MILLISECONDS.toSeconds(System.currentTimeMillis()),
                        ProgramController.State.KILLED.getRunStatus());
        }

        @Override
        public void suspended() {
          LOG.debug("Suspending Program {} {}.", programId, runId);
          store.setSuspend(programId, runId);
        }

        @Override
        public void resuming() {
          LOG.debug("Resuming Program {} {}.", programId, runId);
          store.setResume(programId, runId);
        }

        @Override
        public void error(Throwable cause) {
          LOG.info("Program stopped with error {}, {}", programId, runId, cause);
          store.setStop(programId, runId, TimeUnit.MILLISECONDS.toSeconds(System.currentTimeMillis()),
                        ProgramController.State.ERROR.getRunStatus(), new BasicThrowable(cause));
        }
      }, Threads.SAME_THREAD_EXECUTOR);
    }
    return runtimeInfo;
  }

  /**
   * Stops the specified program. The first run of the program as found by {@link ProgramRuntimeService} is stopped.
   *
   * @param programId the {@link ProgramId program} to stop
   * @throws NotFoundException if the app, program or run was not found
   * @throws BadRequestException if an attempt is made to stop a program that is either not running or
   *                             was started by a workflow
   * @throws InterruptedException if there was a problem while waiting for the stop call to complete
   * @throws ExecutionException if there was a problem while waiting for the stop call to complete
   */
  public synchronized void stop(ProgramId programId) throws Exception {
    stop(programId, null);
  }

  /**
   * Stops the specified run of the specified program.
   *
   * @param programId the {@link ProgramId program} to stop
   * @param runId the runId of the program run to stop. If null, all runs of the program as returned by
   *              {@link ProgramRuntimeService} are stopped.
   * @throws NotFoundException if the app, program or run was not found
   * @throws BadRequestException if an attempt is made to stop a program that is either not running or
   *                             was started by a workflow
   * @throws InterruptedException if there was a problem while waiting for the stop call to complete
   * @throws ExecutionException if there was a problem while waiting for the stop call to complete
   */
  public void stop(ProgramId programId, @Nullable String runId) throws Exception {
    List<ListenableFuture<ProgramController>> futures = issueStop(programId, runId);
    ListenableFuture<List<ProgramController>> future = Futures.successfulAsList(futures);
    future.get();

    List<Throwable> causes = new ArrayList<>();
    for (ListenableFuture<ProgramController> f : futures) {
      try {
        f.get();
      } catch (ExecutionException | InterruptedException e) {
        causes.add(e.getCause());
      }
    }
    if (!causes.isEmpty()) {
      throw new Exception(String.format("%d out of %d runs of the program %s failed to stop",
                                        causes.size(), futures.size(), programId));
    }
  }

  /**
   * Issues a command to stop the specified {@link RunId} of the specified {@link ProgramId} and returns a
   * {@link ListenableFuture} with the {@link ProgramController} for it.
   * Clients can wait for completion of the {@link ListenableFuture}.
   *
   * @param programId the {@link ProgramId program} to issue a stop for
   * @param runId the runId of the program run to stop. If null, all runs of the program as returned by
   *              {@link ProgramRuntimeService} are stopped.
   * @return a list of {@link ListenableFuture} with a {@link ProgramController} that clients can wait on for stop
   *         to complete.
   * @throws NotFoundException if the app, program or run was not found
   * @throws BadRequestException if an attempt is made to stop a program that is either not running or
   *                             was started by a workflow
   * @throws UnauthorizedException if the user issuing the command is not authorized to stop the program. To stop a
   *                               program, a user requires {@link Action#EXECUTE} permission on the program.
   */
  public List<ListenableFuture<ProgramController>> issueStop(ProgramId programId, @Nullable String runId)
    throws Exception {
    authorizationEnforcer.enforce(programId, authenticationContext.getPrincipal(), Action.EXECUTE);
<<<<<<< HEAD
    List<ProgramRuntimeService.RuntimeInfo> runtimeInfos = findRuntimeInfo(programId, runId);
    if (runtimeInfos.isEmpty()) {
      if (!store.applicationExists(programId.toId().getApplication())) {
        throw new ApplicationNotFoundException(programId.toId().getApplication());
      } else if (!store.programExists(programId.toId())) {
=======
    ProgramRuntimeService.RuntimeInfo runtimeInfo = findRuntimeInfo(programId, runId);
    if (runtimeInfo == null) {
      if (!store.applicationExists(programId.getParent())) {
        throw new ApplicationNotFoundException(programId.getParent().toId());
      } else if (!store.programExists(programId)) {
>>>>>>> 0469ef7a
        throw new ProgramNotFoundException(programId.toId());
      } else if (runId != null) {
        ProgramRunId programRunId = programId.run(runId);
        // Check if the program is running and is started by the Workflow
        RunRecordMeta runRecord = store.getRun(programId, runId);
        if (runRecord != null && runRecord.getProperties().containsKey("workflowrunid")
          && runRecord.getStatus().equals(ProgramRunStatus.RUNNING)) {
          String workflowRunId = runRecord.getProperties().get("workflowrunid");
          throw new BadRequestException(String.format("Cannot stop the program '%s' started by the Workflow " +
                                                        "run '%s'. Please stop the Workflow.", programRunId,
                                                      workflowRunId));
        }
        throw new NotFoundException(programRunId);
      }
      throw new BadRequestException(String.format("Program '%s' is not running.", programId));
    }
    List<ListenableFuture<ProgramController>> futures = new ArrayList<>();
    for (ProgramRuntimeService.RuntimeInfo runtimeInfo : runtimeInfos) {
      futures.add(runtimeInfo.getController().stop());
    }
    return futures;
  }

  /**
   * Save runtime arguments for all future runs of this program. The runtime arguments are saved in the
   * {@link PreferencesStore}.
   *
   * @param programId the {@link ProgramId program} for which runtime arguments are to be saved
   * @param runtimeArgs the runtime arguments to save
   * @throws NotFoundException if the specified program was not found
   * @throws UnauthorizedException if the current user does not have sufficient privileges to save runtime arguments for
   *                               the specified program. To save runtime arguments for a program, a user requires
   *                               {@link Action#ADMIN} privileges on the program.
   */
  public void saveRuntimeArgs(ProgramId programId, Map<String, String> runtimeArgs) throws Exception {
    authorizationEnforcer.enforce(programId, authenticationContext.getPrincipal(), Action.ADMIN);
    if (!store.programExists(programId)) {
      throw new NotFoundException(programId.toId());
    }

    preferencesStore.setProperties(programId.getNamespace(), programId.getApplication(),
                                   programId.getType().getCategoryName(),
                                   programId.getProgram(), runtimeArgs);
  }

  private boolean isRunning(ProgramId programId) throws Exception {
    return ProgramStatus.STOPPED != getProgramStatus(programId);
  }

  private boolean isConcurrentRunsAllowed(ProgramType type) {
    // Concurrent runs are only allowed for the Workflow and MapReduce
    return EnumSet.of(ProgramType.WORKFLOW, ProgramType.MAPREDUCE).contains(type);
  }

  private List<ProgramRuntimeService.RuntimeInfo> findRuntimeInfo(ProgramId programId,
                                                            @Nullable String runId) throws BadRequestException {
    if (runId != null) {
      RunId run;
      try {
        run = RunIds.fromString(runId);
      } catch (IllegalArgumentException e) {
        throw new BadRequestException("Error parsing run-id.", e);
      }
      ProgramRuntimeService.RuntimeInfo runtimeInfo = runtimeService.lookup(programId.toId(), run);
      return runtimeInfo == null ? Collections.<RuntimeInfo>emptyList() : Collections.singletonList(runtimeInfo);
    }
    return new ArrayList<>(runtimeService.list(programId.toId()).values());
  }

  @Nullable
  private ProgramRuntimeService.RuntimeInfo findRuntimeInfo(ProgramId programId) throws BadRequestException {
    List<ProgramRuntimeService.RuntimeInfo> runtimeInfos = findRuntimeInfo(programId, null);
    return runtimeInfos.isEmpty() ? null : runtimeInfos.iterator().next();
  }

  /**
   * @see #setInstances(ProgramId, int, String)
   */
  public void setInstances(ProgramId programId, int instances) throws Exception {
    setInstances(programId, instances, null);
  }

  /**
   * Set instances for the given program. Only supported program types for this action are {@link ProgramType#FLOW},
   * {@link ProgramType#SERVICE} and {@link ProgramType#WORKER}.
   *
   * @param programId the {@link ProgramId} of the program for which instances are to be updated
   * @param instances the number of instances to be updated.
   * @param component the flowlet name. Only used when the program is a {@link ProgramType#FLOW flow}.
   * @throws InterruptedException if there is an error while asynchronously updating instances
   * @throws ExecutionException if there is an error while asynchronously updating instances
   * @throws BadRequestException if the number of instances specified is less than 0
   * @throws UnauthorizedException if the user does not have privileges to set instances for the specified program.
   *                               To set instances for a program, a user needs {@link Action#ADMIN} on the program.
   */
  public void setInstances(ProgramId programId, int instances, @Nullable String component) throws Exception {
    authorizationEnforcer.enforce(programId, authenticationContext.getPrincipal(), Action.ADMIN);
    if (instances < 1) {
      throw new BadRequestException(String.format("Instance count should be greater than 0. Got %s.", instances));
    }
    switch (programId.getType()) {
      case SERVICE:
        setServiceInstances(programId, instances);
        break;
      case WORKER:
        setWorkerInstances(programId, instances);
        break;
      case FLOW:
        setFlowletInstances(programId, component, instances);
        break;
      default:
        throw new BadRequestException(String.format("Setting instances for program type %s is not supported",
                                                    programId.getType().getPrettyName()));
    }
  }

  /**
   * Lists all programs with the specified program type in a namespace. If perimeter security and authorization are
   * enabled, only returns the programs that the current user has access to.
   *
   * @param namespaceId the namespace to list datasets for
   * @return the programs in the provided namespace
   */
  public List<ProgramRecord> list(NamespaceId namespaceId, ProgramType type) throws Exception {
    Collection<ApplicationSpecification> appSpecs = store.getAllApplications(namespaceId);
    List<ProgramRecord> programRecords = new ArrayList<>();
    for (ApplicationSpecification appSpec : appSpecs) {
      switch (type) {
        case FLOW:
          createProgramRecords(namespaceId, appSpec.getName(), type, appSpec.getFlows().values(), programRecords);
          break;
        case MAPREDUCE:
          createProgramRecords(namespaceId, appSpec.getName(), type, appSpec.getMapReduce().values(), programRecords);
          break;
        case SPARK:
          createProgramRecords(namespaceId, appSpec.getName(), type, appSpec.getSpark().values(), programRecords);
          break;
        case SERVICE:
          createProgramRecords(namespaceId, appSpec.getName(), type, appSpec.getServices().values(), programRecords);
          break;
        case WORKER:
          createProgramRecords(namespaceId, appSpec.getName(), type, appSpec.getWorkers().values(), programRecords);
          break;
        case WORKFLOW:
          createProgramRecords(namespaceId, appSpec.getName(), type, appSpec.getWorkflows().values(), programRecords);
          break;
        default:
          throw new Exception("Unknown program type: " + type.name());
      }
    }
    return programRecords;
  }

  private void createProgramRecords(NamespaceId namespaceId, String appId, ProgramType type,
                                    Iterable<? extends ProgramSpecification> programSpecs,
                                    List<ProgramRecord> programRecords) throws Exception {
    for (ProgramSpecification programSpec : programSpecs) {
      if (hasAccess(namespaceId.app(appId).program(type, programSpec.getName()))) {
        programRecords.add(new ProgramRecord(type, appId, programSpec.getName(), programSpec.getDescription()));
      }
    }
  }

  private boolean hasAccess(ProgramId programId) throws Exception {
    Principal principal = authenticationContext.getPrincipal();
    Predicate<EntityId> filter = authorizationEnforcer.createFilter(principal);
    return filter.apply(programId);
  }

<<<<<<< HEAD
  private void setWorkerInstances(ProgramId programId, int instances)
    throws ExecutionException, InterruptedException, BadRequestException {
    int oldInstances = store.getWorkerInstances(programId.toId());
=======
  private void setWorkerInstances(ProgramId programId, int instances) throws ExecutionException, InterruptedException {
    int oldInstances = store.getWorkerInstances(programId);
>>>>>>> 0469ef7a
    if (oldInstances != instances) {
      store.setWorkerInstances(programId, instances);
      ProgramRuntimeService.RuntimeInfo runtimeInfo = findRuntimeInfo(programId);
      if (runtimeInfo != null) {
        runtimeInfo.getController().command(ProgramOptionConstants.INSTANCES,
                                            ImmutableMap.of("runnable", programId.getProgram(),
                                                            "newInstances", String.valueOf(instances),
                                                            "oldInstances", String.valueOf(oldInstances))).get();
      }
    }
  }

  private void setFlowletInstances(ProgramId programId, String flowletId,
<<<<<<< HEAD
                                   int instances) throws ExecutionException, InterruptedException, BadRequestException {
    int oldInstances = store.getFlowletInstances(programId.toId(), flowletId);
=======
                                   int instances) throws ExecutionException, InterruptedException {
    int oldInstances = store.getFlowletInstances(programId, flowletId);
>>>>>>> 0469ef7a
    if (oldInstances != instances) {
      FlowSpecification flowSpec = store.setFlowletInstances(programId, flowletId, instances);
      ProgramRuntimeService.RuntimeInfo runtimeInfo = findRuntimeInfo(programId);
      if (runtimeInfo != null) {
        runtimeInfo.getController()
          .command(ProgramOptionConstants.INSTANCES,
                   ImmutableMap.of("flowlet", flowletId,
                                   "newInstances", String.valueOf(instances),
                                   "oldFlowSpec", GSON.toJson(flowSpec, FlowSpecification.class))).get();
      }
    }
  }

<<<<<<< HEAD
  private void setServiceInstances(ProgramId programId, int instances)
    throws ExecutionException, InterruptedException, BadRequestException {
    int oldInstances = store.getServiceInstances(programId.toId());
=======
  private void setServiceInstances(ProgramId programId, int instances) throws ExecutionException, InterruptedException {
    int oldInstances = store.getServiceInstances(programId);
>>>>>>> 0469ef7a
    if (oldInstances != instances) {
      store.setServiceInstances(programId, instances);
      ProgramRuntimeService.RuntimeInfo runtimeInfo = findRuntimeInfo(programId);
      if (runtimeInfo != null) {
        runtimeInfo.getController().command(ProgramOptionConstants.INSTANCES,
                                            ImmutableMap.of("runnable", programId.getProgram(),
                                                            "newInstances", String.valueOf(instances),
                                                            "oldInstances", String.valueOf(oldInstances))).get();
      }
    }
  }

  /**
   * Fix all the possible inconsistent states for RunRecords that shows it is in RUNNING state but actually not
   * via check to {@link ProgramRuntimeService}.
   */
  private void validateAndCorrectRunningRunRecords() {
    Set<String> processedInvalidRunRecordIds = Sets.newHashSet();

    // Lets update the running programs run records
    for (ProgramType programType : ProgramType.values()) {
      validateAndCorrectRunningRunRecords(programType, processedInvalidRunRecordIds);
    }

    if (!processedInvalidRunRecordIds.isEmpty()) {
      LOG.info("Corrected {} of run records with RUNNING status but no actual program running.",
               processedInvalidRunRecordIds.size());
    }
  }

  /**
   * Fix all the possible inconsistent states for RunRecords that shows it is in RUNNING state but actually not
   * via check to {@link ProgramRuntimeService} for a type of CDAP program.
   *
   * @param programType The type of program the run records need to validate and update.
   * @param processedInvalidRunRecordIds the {@link Set} of processed invalid run record ids.
   */
  @VisibleForTesting
  void validateAndCorrectRunningRunRecords(final ProgramType programType,
                                           final Set<String> processedInvalidRunRecordIds) {
    final Map<RunId, RuntimeInfo> runIdToRuntimeInfo = runtimeService.list(programType);

    LOG.trace("Start getting run records not actually running ...");
    List<RunRecordMeta> notActuallyRunning = store.getRuns(ProgramRunStatus.RUNNING,
                                                           new com.google.common.base.Predicate<RunRecordMeta>() {
      @Override
      public boolean apply(RunRecordMeta input) {
        String runId = input.getPid();
        // Check if it is not actually running.
        return !runIdToRuntimeInfo.containsKey(RunIds.fromString(runId));
      }
    });
    LOG.trace("End getting {} run records not actually running.", notActuallyRunning.size());

    final Map<String, ProgramId> runIdToProgramId = new HashMap<>();

    LOG.trace("Start getting invalid run records  ...");
    Collection<RunRecordMeta> invalidRunRecords =
      Collections2.filter(notActuallyRunning, new com.google.common.base.Predicate<RunRecordMeta>() {
        @Override
        public boolean apply(RunRecordMeta input) {
          String runId = input.getPid();
          // check for program Id for the run record, if null then it is invalid program type.
          ProgramId targetProgramId = retrieveProgramIdForRunRecord(programType, runId);

          // Check if run id is for the right program type
          if (targetProgramId != null) {
            runIdToProgramId.put(runId, targetProgramId);
            return true;
          } else {
            return false;
          }
        }
      });

    // don't correct run records for programs running inside a workflow
    // for instance, a MapReduce running in a Workflow will not be contained in the runtime info in this class
    invalidRunRecords = Collections2.filter(invalidRunRecords, new com.google.common.base.Predicate<RunRecordMeta>() {
      @Override
      public boolean apply(RunRecordMeta invalidRunRecordMeta) {
        boolean shouldCorrect = shouldCorrectForWorkflowChildren(invalidRunRecordMeta, processedInvalidRunRecordIds);
        if (!shouldCorrect) {
          LOG.trace("Will not correct invalid run record {} since it's parent workflow still running.",
                    invalidRunRecordMeta);
          return false;
        }
        return true;
      }
    });

    LOG.trace("End getting invalid run records.");

    if (!invalidRunRecords.isEmpty()) {
      LOG.warn("Found {} RunRecords with RUNNING status but the program is not actually running for program type {}",
               invalidRunRecords.size(), programType.getPrettyName());
    } else {
      LOG.trace("No RunRecords found with RUNNING status but the program is not actually running for program type {}",
                programType.getPrettyName());
    }

    // Now lets correct the invalid RunRecords
    for (RunRecordMeta invalidRunRecordMeta : invalidRunRecords) {
      String runId = invalidRunRecordMeta.getPid();
      ProgramId targetProgramId = runIdToProgramId.get(runId);

      LOG.warn("Fixing RunRecord {} in program {} of type {} with RUNNING status but the program is not running",
               runId, targetProgramId, programType.getPrettyName());

      store.compareAndSetStatus(targetProgramId, runId, ProgramController.State.ALIVE.getRunStatus(),
                                ProgramController.State.ERROR.getRunStatus());

      processedInvalidRunRecordIds.add(runId);
    }
  }

  /**
   * Helper method to check if the run record is a child program of a Workflow
   *
   * @param runRecordMeta The target {@link RunRecordMeta} to check
   * @param processedInvalidRunRecordIds the {@link Set} of processed invalid run record ids.
   * @return {@code true} of we should check and {@code false} otherwise
   */
  private boolean shouldCorrectForWorkflowChildren(RunRecordMeta runRecordMeta,
                                                   Set<String> processedInvalidRunRecordIds) {
    // check if it is part of workflow because it may not have actual runtime info
    if (runRecordMeta.getProperties() != null && runRecordMeta.getProperties().get("workflowrunid") != null) {

      // Get the parent Workflow info
      String workflowRunId = runRecordMeta.getProperties().get("workflowrunid");
      if (!processedInvalidRunRecordIds.contains(workflowRunId)) {
        // If the parent workflow has not been processed, then check if it still valid
        ProgramId workflowProgramId = retrieveProgramIdForRunRecord(ProgramType.WORKFLOW, workflowRunId);
        if (workflowProgramId != null) {
          // lets see if the parent workflow run records state is still running
          RunRecordMeta wfRunRecord = store.getRun(workflowProgramId, workflowRunId);
          RuntimeInfo wfRuntimeInfo = runtimeService.lookup(workflowProgramId.toId(), RunIds.fromString(workflowRunId));

          // Check of the parent workflow run record exists and it is running and runtime info said it is still there
          // then do not update it
          if (wfRunRecord != null && wfRunRecord.getStatus() == ProgramRunStatus.RUNNING && wfRuntimeInfo != null) {
            return false;
          }
        }
      }
    }

    return true;
  }

  /**
   * Helper method to get {@link ProgramId} for a RunRecord for type of program
   *
   * @param programType Type of program to search
   * @param runId The target id of the {@link RunRecord} to find
   * @return the program id of the run record or {@code null} if does not exist.
   */
  @Nullable
  private ProgramId retrieveProgramIdForRunRecord(ProgramType programType, String runId) {

    // Get list of namespaces (borrow logic from AbstractAppFabricHttpHandler#listPrograms)
    List<NamespaceMeta> namespaceMetas = nsStore.list();

    // For each, get all programs under it
    ProgramId targetProgramId = null;
    for (NamespaceMeta nm : namespaceMetas) {
      NamespaceId namespace = Ids.namespace(nm.getName());
      Collection<ApplicationSpecification> appSpecs = store.getAllApplications(namespace);

      // For each application get the programs checked against run records
      for (ApplicationSpecification appSpec : appSpecs) {
        switch (programType) {
          case FLOW:
            for (String programName : appSpec.getFlows().keySet()) {
              ProgramId programId = validateProgramForRunRecord(nm.getName(), appSpec.getName(), programType,
                                                                programName, runId);
              if (programId != null) {
                targetProgramId = programId;
                break;
              }
            }
            break;
          case MAPREDUCE:
            for (String programName : appSpec.getMapReduce().keySet()) {
              ProgramId programId = validateProgramForRunRecord(nm.getName(), appSpec.getName(), programType,
                                                                programName, runId);
              if (programId != null) {
                targetProgramId = programId;
                break;
              }
            }
            break;
          case SPARK:
            for (String programName : appSpec.getSpark().keySet()) {
              ProgramId programId = validateProgramForRunRecord(nm.getName(), appSpec.getName(), programType,
                                                                programName, runId);
              if (programId != null) {
                targetProgramId = programId;
                break;
              }
            }
            break;
          case SERVICE:
            for (String programName : appSpec.getServices().keySet()) {
              ProgramId programId = validateProgramForRunRecord(nm.getName(), appSpec.getName(), programType,
                                                                programName, runId);
              if (programId != null) {
                targetProgramId = programId;
                break;
              }
            }
            break;
          case WORKER:
            for (String programName : appSpec.getWorkers().keySet()) {
              ProgramId programId = validateProgramForRunRecord(nm.getName(), appSpec.getName(), programType,
                                                                programName, runId);
              if (programId != null) {
                targetProgramId = programId;
                break;
              }
            }
            break;
          case WORKFLOW:
            for (String programName : appSpec.getWorkflows().keySet()) {
              ProgramId programId = validateProgramForRunRecord(nm.getName(), appSpec.getName(), programType,
                                                                programName, runId);
              if (programId != null) {
                targetProgramId = programId;
                break;
              }
            }
            break;
          case CUSTOM_ACTION:
          case WEBAPP:
            // no-op
            break;
          default:
            LOG.debug("Unknown program type: " + programType.name());
            break;
        }
        if (targetProgramId != null) {
          break;
        }
      }
      if (targetProgramId != null) {
        break;
      }
    }

    return targetProgramId;
  }

  /**
   * Ensures that the logged-in user has a {@link Action privilege} on the specified program instance.
   *
   * @param programId the {@link ProgramId} to check for privileges
   * @throws UnauthorizedException if the logged in user has no {@link Action privileges} on the specified dataset
   */
  private void ensureAccess(ProgramId programId) throws Exception {
    if (!hasAccess(programId)) {
      throw new UnauthorizedException(authenticationContext.getPrincipal(), Action.READ, programId);
    }
  }

  /**
   * Helper method to get program id for a run record if it exists in the store.
   *
   * @return instance of {@link ProgramId} if exist for the runId or null if does not
   */
  @Nullable
  private ProgramId validateProgramForRunRecord(String namespaceName, String appName, ProgramType programType,
                                                String programName, String runId) {
    ProgramId programId = Ids.namespace(namespaceName).app(appName).program(programType, programName);
    RunRecordMeta runRecord = store.getRun(programId, runId);
    if (runRecord == null) {
      return null;
    }
    return programId;
  }

  /**
   * Helper class to run in separate thread to validate the invalid running run records
   */
  private static class RunRecordsCorrectorRunnable implements Runnable {
    private static final Logger LOG = LoggerFactory.getLogger(RunRecordsCorrectorRunnable.class);

    private final ProgramLifecycleService programLifecycleService;

    RunRecordsCorrectorRunnable(ProgramLifecycleService programLifecycleService) {
      this.programLifecycleService = programLifecycleService;
    }

    @Override
    public void run() {
      try {
        RunRecordsCorrectorRunnable.LOG.debug("Start correcting invalid run records ...");

        // Lets update the running programs run records
        programLifecycleService.validateAndCorrectRunningRunRecords();

        RunRecordsCorrectorRunnable.LOG.debug("End correcting invalid run records.");
      } catch (Throwable t) {
        // Ignore any exception thrown since this behaves like daemon thread.
        //noinspection ThrowableResultOfMethodCallIgnored
        LOG.warn("Unable to complete correcting run records: {}", Throwables.getRootCause(t).getMessage());
        LOG.debug("Exception thrown when running run id cleaner.", t);
      }
    }
  }
}<|MERGE_RESOLUTION|>--- conflicted
+++ resolved
@@ -408,19 +408,11 @@
   public List<ListenableFuture<ProgramController>> issueStop(ProgramId programId, @Nullable String runId)
     throws Exception {
     authorizationEnforcer.enforce(programId, authenticationContext.getPrincipal(), Action.EXECUTE);
-<<<<<<< HEAD
     List<ProgramRuntimeService.RuntimeInfo> runtimeInfos = findRuntimeInfo(programId, runId);
     if (runtimeInfos.isEmpty()) {
-      if (!store.applicationExists(programId.toId().getApplication())) {
+      if (!store.applicationExists(programId.getParent())) {
         throw new ApplicationNotFoundException(programId.toId().getApplication());
-      } else if (!store.programExists(programId.toId())) {
-=======
-    ProgramRuntimeService.RuntimeInfo runtimeInfo = findRuntimeInfo(programId, runId);
-    if (runtimeInfo == null) {
-      if (!store.applicationExists(programId.getParent())) {
-        throw new ApplicationNotFoundException(programId.getParent().toId());
       } else if (!store.programExists(programId)) {
->>>>>>> 0469ef7a
         throw new ProgramNotFoundException(programId.toId());
       } else if (runId != null) {
         ProgramRunId programRunId = programId.run(runId);
@@ -590,14 +582,9 @@
     return filter.apply(programId);
   }
 
-<<<<<<< HEAD
   private void setWorkerInstances(ProgramId programId, int instances)
     throws ExecutionException, InterruptedException, BadRequestException {
-    int oldInstances = store.getWorkerInstances(programId.toId());
-=======
-  private void setWorkerInstances(ProgramId programId, int instances) throws ExecutionException, InterruptedException {
     int oldInstances = store.getWorkerInstances(programId);
->>>>>>> 0469ef7a
     if (oldInstances != instances) {
       store.setWorkerInstances(programId, instances);
       ProgramRuntimeService.RuntimeInfo runtimeInfo = findRuntimeInfo(programId);
@@ -611,13 +598,8 @@
   }
 
   private void setFlowletInstances(ProgramId programId, String flowletId,
-<<<<<<< HEAD
                                    int instances) throws ExecutionException, InterruptedException, BadRequestException {
-    int oldInstances = store.getFlowletInstances(programId.toId(), flowletId);
-=======
-                                   int instances) throws ExecutionException, InterruptedException {
     int oldInstances = store.getFlowletInstances(programId, flowletId);
->>>>>>> 0469ef7a
     if (oldInstances != instances) {
       FlowSpecification flowSpec = store.setFlowletInstances(programId, flowletId, instances);
       ProgramRuntimeService.RuntimeInfo runtimeInfo = findRuntimeInfo(programId);
@@ -631,14 +613,9 @@
     }
   }
 
-<<<<<<< HEAD
   private void setServiceInstances(ProgramId programId, int instances)
     throws ExecutionException, InterruptedException, BadRequestException {
-    int oldInstances = store.getServiceInstances(programId.toId());
-=======
-  private void setServiceInstances(ProgramId programId, int instances) throws ExecutionException, InterruptedException {
     int oldInstances = store.getServiceInstances(programId);
->>>>>>> 0469ef7a
     if (oldInstances != instances) {
       store.setServiceInstances(programId, instances);
       ProgramRuntimeService.RuntimeInfo runtimeInfo = findRuntimeInfo(programId);
