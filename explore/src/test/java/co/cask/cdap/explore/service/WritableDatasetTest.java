/*
 * Copyright 2014 Cask Data, Inc.
 *
 * Licensed under the Apache License, Version 2.0 (the "License"); you may not
 * use this file except in compliance with the License. You may obtain a copy of
 * the License at
 *
 * http://www.apache.org/licenses/LICENSE-2.0
 *
 * Unless required by applicable law or agreed to in writing, software
 * distributed under the License is distributed on an "AS IS" BASIS, WITHOUT
 * WARRANTIES OR CONDITIONS OF ANY KIND, either express or implied. See the
 * License for the specific language governing permissions and limitations under
 * the License.
 */

package co.cask.cdap.explore.service;

import co.cask.cdap.api.dataset.DatasetDefinition;
import co.cask.cdap.api.dataset.DatasetProperties;
import co.cask.cdap.common.conf.CConfiguration;
import co.cask.cdap.explore.client.ExploreExecutionResult;
import co.cask.cdap.proto.QueryResult;
import co.cask.cdap.test.SlowTests;
import com.continuuity.tephra.Transaction;
import com.google.common.collect.ImmutableList;
import com.google.common.collect.Lists;
import com.google.common.util.concurrent.ListenableFuture;
import org.junit.AfterClass;
import org.junit.Assert;
import org.junit.BeforeClass;
import org.junit.Test;
import org.junit.experimental.categories.Category;

import java.io.File;
import java.net.URL;

/**
 *
 */
@Category(SlowTests.class)
public class WritableDatasetTest extends BaseHiveExploreServiceTest {
  @BeforeClass
  public static void start() throws Exception {
    startServices(CConfiguration.create());
    datasetFramework.addModule("keyStructValue", new KeyStructValueTableDefinition.KeyStructValueTableModule());
  }

  private static void initKeyValueTable(String tableName, boolean addData) throws Exception {
    // Performing admin operations to create dataset instance
    datasetFramework.addInstance("keyStructValueTable", tableName, DatasetProperties.EMPTY);
    if (!addData) {
      return;
    }

    // Accessing dataset instance to perform data operations
    KeyStructValueTableDefinition.KeyStructValueTable table =
      datasetFramework.getDataset(tableName, DatasetDefinition.NO_ARGUMENTS, null);
    Assert.assertNotNull(table);

    Transaction tx = transactionManager.startShort(100);
    table.startTx(tx);

    KeyStructValueTableDefinition.KeyValue.Value value1 =
      new KeyStructValueTableDefinition.KeyValue.Value("first", Lists.newArrayList(1, 2, 3, 4, 5));
    KeyStructValueTableDefinition.KeyValue.Value value2 =
      new KeyStructValueTableDefinition.KeyValue.Value("two", Lists.newArrayList(10, 11, 12, 13, 14));
    table.put("1", value1);
    table.put("2", value2);
    Assert.assertEquals(value1, table.get("1"));

    Assert.assertTrue(table.commitTx());

    transactionManager.canCommit(tx, table.getTxChanges());
    transactionManager.commit(tx);

    table.postTxCommit();
  }

  @AfterClass
  public static void stop() throws Exception {
    datasetFramework.deleteModule("keyStructValue");
  }

  @Test
  public void writeIntoItselfTest() throws Exception {
    try {
      initKeyValueTable("my_table", true);
      ListenableFuture<ExploreExecutionResult> future =
        exploreClient.submit("insert into table my_table select * from my_table");
      ExploreExecutionResult result = future.get();
      result.close();

      // Assert the values have been inserted into the dataset
      KeyStructValueTableDefinition.KeyStructValueTable table =
        datasetFramework.getDataset("my_table", DatasetDefinition.NO_ARGUMENTS, null);
      Assert.assertNotNull(table);
      Transaction tx = transactionManager.startShort(100);
      table.startTx(tx);

      Assert.assertEquals(new KeyStructValueTableDefinition.KeyValue.Value("first", Lists.newArrayList(1, 2, 3, 4, 5)),
                          table.get("1_2"));
      Assert.assertEquals(new KeyStructValueTableDefinition.KeyValue.Value("two",
                                                                           Lists.newArrayList(10, 11, 12, 13, 14)),
                          table.get("2_2"));

      Assert.assertTrue(table.commitTx());
      transactionManager.canCommit(tx, table.getTxChanges());
      transactionManager.commit(tx);
      table.postTxCommit();

      // Make sure Hive also sees those values
      result = exploreClient.submit("select * from my_table").get();
      Assert.assertEquals("1", result.next().getColumns().get(0).toString());
      Assert.assertEquals("1_2", result.next().getColumns().get(0).toString());
      Assert.assertEquals("2", result.next().getColumns().get(0).toString());
      Assert.assertEquals("2_2", result.next().getColumns().get(0).toString());
      Assert.assertFalse(result.hasNext());
      result.close();
    } finally {
      datasetFramework.deleteInstance("my_table");
    }
  }

  @Test
  public void writeIntoOtherDatasetTest() throws Exception {

    datasetFramework.addModule("keyExtendedStructValueTable",
                               new KeyExtendedStructValueTableDefinition.KeyExtendedStructValueTableModule());
    datasetFramework.addInstance("keyExtendedStructValueTable", "extended_table", DatasetProperties.EMPTY);
    try {
      initKeyValueTable("my_table", true);
      // Accessing dataset instance to perform data operations
      KeyExtendedStructValueTableDefinition.KeyExtendedStructValueTable table =
        datasetFramework.getDataset("extended_table", DatasetDefinition.NO_ARGUMENTS, null);
      Assert.assertNotNull(table);

      Transaction tx1 = transactionManager.startShort(100);
      table.startTx(tx1);

      KeyExtendedStructValueTableDefinition.KeyExtendedValue value1 =
        new KeyExtendedStructValueTableDefinition.KeyExtendedValue(
          "10",
          new KeyStructValueTableDefinition.KeyValue.Value("ten", Lists.newArrayList(10, 11, 12)),
          20);
      table.put("10", value1);
      Assert.assertEquals(value1, table.get("10"));

      Assert.assertTrue(table.commitTx());
      transactionManager.canCommit(tx1, table.getTxChanges());
      transactionManager.commit(tx1);
      table.postTxCommit();

      ListenableFuture<ExploreExecutionResult> future =
        exploreClient.submit("insert into table my_table select key,value from extended_table");
      ExploreExecutionResult result = future.get();
      result.close();

      result = exploreClient.submit("select * from my_table").get();
      Assert.assertEquals("1", result.next().getColumns().get(0).toString());
      Assert.assertEquals("10_2", result.next().getColumns().get(0).toString());
      Assert.assertEquals("2", result.next().getColumns().get(0).toString());
      Assert.assertFalse(result.hasNext());
      result.close();

      // Test insert overwrite
      result = exploreClient.submit("insert overwrite table my_table select key,value from extended_table").get();
      result.close();
      result = exploreClient.submit("select * from my_table").get();
      result.hasNext();

    } finally {
      datasetFramework.deleteInstance("my_table");
      datasetFramework.deleteInstance("extended_table");
      datasetFramework.deleteModule("keyExtendedStructValueTable");
    }
  }

  @Test
<<<<<<< HEAD
  public void nativeTableToDatasetTest() throws Exception {
    datasetFramework.addModule("kvTable", new KeyValueTableDefinition.KeyValueTableModule());
    datasetFramework.addInstance("kvTable", "simple_table", DatasetProperties.EMPTY);
    try {
      exploreClient.submit("create table test (key INT, value STRING) " +
                             "ROW FORMAT DELIMITED FIELDS TERMINATED BY '\\t'").get();
      URL loadFileUrl = getClass().getResource("/test_table.dat");
      Assert.assertNotNull(loadFileUrl);
      exploreClient.submit("LOAD DATA LOCAL INPATH '" + new File(loadFileUrl.toURI()).getAbsolutePath() +
                             "' INTO TABLE test").get();

      ExploreExecutionResult result = exploreClient.submit("insert into table simple_table select * from test").get();
      result.close();

      // Make sure Hive also sees those values
      result = exploreClient.submit("select * from simple_table").get();
      Assert.assertEquals("1", result.next().getColumns().get(0).toString());
      Assert.assertEquals("1_2", result.next().getColumns().get(0).toString());
      Assert.assertEquals("2", result.next().getColumns().get(0).toString());
      Assert.assertEquals("2_2", result.next().getColumns().get(0).toString());
      Assert.assertFalse(result.hasNext());
      result.close();

    } finally {
      try {
        exploreClient.submit("drop table if exists test").get();
      } finally {
        datasetFramework.deleteInstance("simple_table");
        datasetFramework.deleteModule("kvTable");
      }
    }
  }

  @Test
  public void datasetToNativeTableTest() throws Exception {
    datasetFramework.addModule("kvTable", new KeyValueTableDefinition.KeyValueTableModule());
    datasetFramework.addInstance("kvTable", "simple_table", DatasetProperties.EMPTY);
    try {
      exploreClient.submit("create table test (key INT, value STRING) " +
                             "ROW FORMAT DELIMITED FIELDS TERMINATED BY '\\t'").get();

      // Accessing dataset instance to perform data operations
      KeyValueTableDefinition.KeyValueTable table = datasetFramework.getDataset("simple_table",
                                                                                DatasetDefinition.NO_ARGUMENTS, null);
=======
  public void writeIntoNonScannableDataset() throws Exception {

    datasetFramework.addModule("keyExtendedStructValueTable",
                               new KeyExtendedStructValueTableDefinition.KeyExtendedStructValueTableModule());
    datasetFramework.addInstance("keyExtendedStructValueTable", "extended_table", DatasetProperties.EMPTY);

    datasetFramework.addModule("writableKeyStructValueTable",
                               new WritableKeyStructValueTableDefinition.KeyStructValueTableModule());
    datasetFramework.addInstance("writableKeyStructValueTable", "writable_table", DatasetProperties.EMPTY);
    try {
      // Accessing dataset instance to perform data operations
      KeyExtendedStructValueTableDefinition.KeyExtendedStructValueTable table =
        datasetFramework.getDataset("extended_table", DatasetDefinition.NO_ARGUMENTS, null);
>>>>>>> 8e31d1fc
      Assert.assertNotNull(table);

      Transaction tx1 = transactionManager.startShort(100);
      table.startTx(tx1);

<<<<<<< HEAD
      table.put(100, "foo");
      Assert.assertEquals("foo", table.get(100));
=======
      KeyExtendedStructValueTableDefinition.KeyExtendedValue value1 =
        new KeyExtendedStructValueTableDefinition.KeyExtendedValue(
          "10",
          new KeyStructValueTableDefinition.KeyValue.Value("ten", Lists.newArrayList(10, 11, 12)),
          20);
      table.put("10", value1);
      Assert.assertEquals(value1, table.get("10"));
>>>>>>> 8e31d1fc

      Assert.assertTrue(table.commitTx());
      transactionManager.canCommit(tx1, table.getTxChanges());
      transactionManager.commit(tx1);
      table.postTxCommit();

<<<<<<< HEAD
      ExploreExecutionResult result = exploreClient.submit("insert into table test select * from simple_table").get();
      result.close();

      // Make sure Hive also sees those values
      result = exploreClient.submit("select * from test").get();
      Assert.assertEquals(new QueryResult(ImmutableList.<Object>of(100.0, "foo")), result.next());
      Assert.assertFalse(result.hasNext());
      result.close();

    } finally {
      try {
        exploreClient.submit("drop table if exists test").get();
      } finally {
        datasetFramework.deleteInstance("simple_table");
        datasetFramework.deleteModule("kvTable");
      }
    }
  }

=======
      ListenableFuture<ExploreExecutionResult> future =
        exploreClient.submit("insert into table writable_table select key,value from extended_table");
      ExploreExecutionResult result = future.get();
      result.close();

      KeyStructValueTableDefinition.KeyStructValueTable table2 =
        datasetFramework.getDataset("writable_table", DatasetDefinition.NO_ARGUMENTS, null);
      Assert.assertNotNull(table);
      Transaction tx = transactionManager.startShort(100);
      table2.startTx(tx);

      Assert.assertEquals(new KeyStructValueTableDefinition.KeyValue.Value("ten", Lists.newArrayList(10, 11, 12)),
                          table2.get("10_2"));

      Assert.assertTrue(table.commitTx());
      transactionManager.canCommit(tx, table.getTxChanges());
      transactionManager.commit(tx);
      table.postTxCommit();

    } finally {
      datasetFramework.deleteInstance("writable_table");
      datasetFramework.deleteInstance("extended_table");
      datasetFramework.deleteModule("writableKeyStructValueTable");
      datasetFramework.deleteModule("keyExtendedStructValueTable");
    }
  }

  @Test
  public void multipleInsertsTest() throws Exception {
    try {
      initKeyValueTable("my_table", true);
      initKeyValueTable("my_table_1", false);
      initKeyValueTable("my_table_2", false);
      initKeyValueTable("my_table_3", false);
      ListenableFuture<ExploreExecutionResult> future =
        exploreClient.submit("from my_table insert into table my_table_1 select * where key='1'" +
                               "insert into table my_table_2 select * where key='2'" +
                               "insert into table my_table_3 select *");
      ExploreExecutionResult result = future.get();
      result.close();

      result = exploreClient.submit("select * from my_table_2").get();
      Assert.assertEquals("2_2", result.next().getColumns().get(0).toString());
      Assert.assertFalse(result.hasNext());
      result.close();

      result = exploreClient.submit("select * from my_table_1").get();
      Assert.assertEquals("1_2", result.next().getColumns().get(0).toString());
      Assert.assertFalse(result.hasNext());
      result.close();

      result = exploreClient.submit("select * from my_table_3").get();
      Assert.assertEquals("1_2", result.next().getColumns().get(0).toString());
      Assert.assertEquals("2_2", result.next().getColumns().get(0).toString());
      Assert.assertFalse(result.hasNext());
      result.close();
    } finally {
      datasetFramework.deleteInstance("my_table");
      datasetFramework.deleteInstance("my_table_1");
      datasetFramework.deleteInstance("my_table_2");
      datasetFramework.deleteInstance("my_table_3");
    }
  }

  // TODO test write from native table to dataset,
>>>>>>> 8e31d1fc
  // TODO test insert overwrite table: overwrite is the same as into
  // TODO test trying to write with incompatible types
}<|MERGE_RESOLUTION|>--- conflicted
+++ resolved
@@ -20,10 +20,8 @@
 import co.cask.cdap.api.dataset.DatasetProperties;
 import co.cask.cdap.common.conf.CConfiguration;
 import co.cask.cdap.explore.client.ExploreExecutionResult;
-import co.cask.cdap.proto.QueryResult;
 import co.cask.cdap.test.SlowTests;
 import com.continuuity.tephra.Transaction;
-import com.google.common.collect.ImmutableList;
 import com.google.common.collect.Lists;
 import com.google.common.util.concurrent.ListenableFuture;
 import org.junit.AfterClass;
@@ -32,9 +30,6 @@
 import org.junit.Test;
 import org.junit.experimental.categories.Category;
 
-import java.io.File;
-import java.net.URL;
-
 /**
  *
  */
@@ -177,52 +172,6 @@
   }
 
   @Test
-<<<<<<< HEAD
-  public void nativeTableToDatasetTest() throws Exception {
-    datasetFramework.addModule("kvTable", new KeyValueTableDefinition.KeyValueTableModule());
-    datasetFramework.addInstance("kvTable", "simple_table", DatasetProperties.EMPTY);
-    try {
-      exploreClient.submit("create table test (key INT, value STRING) " +
-                             "ROW FORMAT DELIMITED FIELDS TERMINATED BY '\\t'").get();
-      URL loadFileUrl = getClass().getResource("/test_table.dat");
-      Assert.assertNotNull(loadFileUrl);
-      exploreClient.submit("LOAD DATA LOCAL INPATH '" + new File(loadFileUrl.toURI()).getAbsolutePath() +
-                             "' INTO TABLE test").get();
-
-      ExploreExecutionResult result = exploreClient.submit("insert into table simple_table select * from test").get();
-      result.close();
-
-      // Make sure Hive also sees those values
-      result = exploreClient.submit("select * from simple_table").get();
-      Assert.assertEquals("1", result.next().getColumns().get(0).toString());
-      Assert.assertEquals("1_2", result.next().getColumns().get(0).toString());
-      Assert.assertEquals("2", result.next().getColumns().get(0).toString());
-      Assert.assertEquals("2_2", result.next().getColumns().get(0).toString());
-      Assert.assertFalse(result.hasNext());
-      result.close();
-
-    } finally {
-      try {
-        exploreClient.submit("drop table if exists test").get();
-      } finally {
-        datasetFramework.deleteInstance("simple_table");
-        datasetFramework.deleteModule("kvTable");
-      }
-    }
-  }
-
-  @Test
-  public void datasetToNativeTableTest() throws Exception {
-    datasetFramework.addModule("kvTable", new KeyValueTableDefinition.KeyValueTableModule());
-    datasetFramework.addInstance("kvTable", "simple_table", DatasetProperties.EMPTY);
-    try {
-      exploreClient.submit("create table test (key INT, value STRING) " +
-                             "ROW FORMAT DELIMITED FIELDS TERMINATED BY '\\t'").get();
-
-      // Accessing dataset instance to perform data operations
-      KeyValueTableDefinition.KeyValueTable table = datasetFramework.getDataset("simple_table",
-                                                                                DatasetDefinition.NO_ARGUMENTS, null);
-=======
   public void writeIntoNonScannableDataset() throws Exception {
 
     datasetFramework.addModule("keyExtendedStructValueTable",
@@ -236,16 +185,11 @@
       // Accessing dataset instance to perform data operations
       KeyExtendedStructValueTableDefinition.KeyExtendedStructValueTable table =
         datasetFramework.getDataset("extended_table", DatasetDefinition.NO_ARGUMENTS, null);
->>>>>>> 8e31d1fc
       Assert.assertNotNull(table);
 
       Transaction tx1 = transactionManager.startShort(100);
       table.startTx(tx1);
 
-<<<<<<< HEAD
-      table.put(100, "foo");
-      Assert.assertEquals("foo", table.get(100));
-=======
       KeyExtendedStructValueTableDefinition.KeyExtendedValue value1 =
         new KeyExtendedStructValueTableDefinition.KeyExtendedValue(
           "10",
@@ -253,34 +197,12 @@
           20);
       table.put("10", value1);
       Assert.assertEquals(value1, table.get("10"));
->>>>>>> 8e31d1fc
 
       Assert.assertTrue(table.commitTx());
       transactionManager.canCommit(tx1, table.getTxChanges());
       transactionManager.commit(tx1);
       table.postTxCommit();
 
-<<<<<<< HEAD
-      ExploreExecutionResult result = exploreClient.submit("insert into table test select * from simple_table").get();
-      result.close();
-
-      // Make sure Hive also sees those values
-      result = exploreClient.submit("select * from test").get();
-      Assert.assertEquals(new QueryResult(ImmutableList.<Object>of(100.0, "foo")), result.next());
-      Assert.assertFalse(result.hasNext());
-      result.close();
-
-    } finally {
-      try {
-        exploreClient.submit("drop table if exists test").get();
-      } finally {
-        datasetFramework.deleteInstance("simple_table");
-        datasetFramework.deleteModule("kvTable");
-      }
-    }
-  }
-
-=======
       ListenableFuture<ExploreExecutionResult> future =
         exploreClient.submit("insert into table writable_table select key,value from extended_table");
       ExploreExecutionResult result = future.get();
@@ -346,7 +268,6 @@
   }
 
   // TODO test write from native table to dataset,
->>>>>>> 8e31d1fc
   // TODO test insert overwrite table: overwrite is the same as into
   // TODO test trying to write with incompatible types
 }