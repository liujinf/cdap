--- conflicted
+++ resolved
@@ -23,10 +23,7 @@
 
     apiCompile libraries.google_guava
     apiCompile libraries.netty
-<<<<<<< HEAD
-=======
     apiCompile libraries.jsr_305
->>>>>>> aaaf32e2
 
     compile libraries.kryo
     compile libraries.hsql
