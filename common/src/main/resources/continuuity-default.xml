--- conflicted
+++ resolved
@@ -782,7 +782,6 @@
         <value>${local.data.dir}/security/keyfile</value>
     </property>
 
-<<<<<<< HEAD
     <property>
         <name>security.token.digest.key.expiration.ms</name>
         <value>3600000</value>
@@ -794,7 +793,8 @@
         <name>security.token.distributed.parent.znode</name>
         <value>/${reactor.namespace}/security/auth</value>
         <description>Parent node in ZooKeeper used for secret key distribution in distributed mode.</description>
-=======
+    </property>
+
     <!--
         Security enabled flag
     -->
@@ -808,6 +808,5 @@
         <name>security.realm</name>
         <value>continuuity</value>
         <description>Security realm used for authentication</description>
->>>>>>> 47b93f23
     </property>
 </configuration>