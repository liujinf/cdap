<?xml version="1.0"?>
<?xml-stylesheet type="text/xsl" href="configuration.xsl"?>
<!--
 Copyright (c) 2013, Continuuity Inc

 All rights reserved.

 Redistribution and use in source and binary forms,
 with or without modification, are not permitted

 THIS SOFTWARE IS PROVIDED BY THE COPYRIGHT HOLDERS AND CONTRIBUTORS "AS IS" AND ANY EXPRESS OR IMPLIED
 WARRANTIES, INCLUDING, BUT NOT LIMITED TO, THE IMPLIED WARRANTIES OF MERCHANTABILITY AND FITNESS FOR A PARTICULAR
 PURPOSE ARE DISCLAIMED. IN NO EVENT SHALL THE COPYRIGHT HOLDER OR CONTRIBUTORS BE LIABLE FOR ANY DIRECT, INDIRECT,
 INCIDENTAL, SPECIAL, EXEMPLARY, OR CONSEQUENTIAL DAMAGES (INCLUDING, BUT NOT LIMITED TO, PROCUREMENT OF SUBSTITUTE
 GOODS OR SERVICES; LOSS OF USE, DATA, OR PROFITS; OR BUSINESS INTERRUPTION) HOWEVER CAUSED AND ON ANY THEORY OF
 LIABILITY, WHETHER IN CONTRACT, STRICT LIABILITY, OR TORT (INCLUDING NEGLIGENCE OR OTHERWISE) ARISING IN ANY WAY
 OUT OF THE USE OF THIS SOFTWARE, EVEN IF ADVISED OF THE POSSIBILITY OF SUCH DAMAGE.
-->
<configuration>

    <property>
        <name>reactor.namespace</name>
        <value>continuuity</value>
        <description>Specifies the namespace for this instance of reactor.</description>
    </property>

    <property>
        <name>zookeeper.quorum</name>
        <value>127.0.0.1:2181/${reactor.namespace}</value>
        <description>Specifies the zookeeper host:port</description>
    </property>

    <property>
        <name>zookeeper.session.timeout.millis</name>
        <value>40000</value>
        <description>Specifies the zookeeper session time out. Time unit milliseconds.</description>
    </property>

    <property>
        <name>thrift.max.read.buffer</name>
        <value>16777216</value>
        <description>
            Specifies the max read buffer size used by
            thrift server. Value should be set to something greater
            than max frame that is sent on RPC channel.
        </description>
    </property>

    <property>
        <name>weave.zookeeper.namespace</name>
        <value>/weave</value>
        <description>Namespace prefix for weave zookeeper</description>
    </property>

    <property>
        <name>weave.java.reserved.memory.mb</name>
        <value>250</value>
        <description>
            Reserved non-heap memory in MB for weave container.
        </description>
    </property>

    <property>
        <name>weave.no.container.timeout</name>
        <value>120000</value>
        <description>
            Amount of time in milliseconds to wait for at least one container for weave runnable.
        </description>
    </property>

    <property>
        <name>weave.jvm.gc.opts</name>
        <value>-verbose:gc -Xloggc:&lt;LOG_DIR&gt;/gc.log -XX:+PrintGCDetails -XX:+PrintGCTimeStamps -XX:+UseGCLogFileRotation -XX:NumberOfGCLogFiles=10 -XX:GCLogFileSize=1M</value>
        <description>Java GC options for all weave containers</description>
    </property>

    <property>
        <name>hdfs.namespace</name>
        <value>/${reactor.namespace}</value>
        <description>Namespace for files written by reactor.</description>
    </property>

    <property>
        <name>hdfs.user</name>
        <value>yarn</value>
        <description>User name for accessing HDFS.</description>
    </property>

    <property>
        <name>yarn.user</name>
        <value>yarn</value>
        <description>User name for running applications in YARN.</description>
    </property>

    <property>
        <name>local.data.dir</name>
        <value>data</value>
        <description>Data directory for local mode</description>
    </property>

    <property>
        <name>hdfs.lib.dir</name>
        <value>${hdfs.namespace}/lib</value>
        <description>Common directory in HDFS for jar files for coprocessors,
        etc.</description>
    </property>

    <!--
        Gateway configuration
    -->
    <property>
        <name>gateway.bind.address</name>
        <value>localhost</value>
        <description>Specifies the hostname on which the Gateway will listen (single node only)</description>
    </property>

    <property>
        <name>gateway.connectors</name>
        <value>stream.flume</value>
        <description>Specifies the list of Collectors we will use</description>
    </property>

    <property>
        <name>gateway.connection.backlog</name>
        <value>20000</value>
        <description>Max connection backlog of gateway</description>
    </property>

    <property>
        <name>gateway.max.cached.stream.events.num</name>
        <value>10000</value>
        <description>Max number of stream events cached before flushing</description>
    </property>

    <property>
        <name>gateway.max.cached.events.per.stream.num</name>
        <value>5000</value>
        <description>Max number of stream events of a single stream cached before flushing</description>
    </property>

    <property>
        <name>gateway.max.cached.stream.events.bytes</name>
        <value>52428800</value>
        <description>Max size of stream events cached before flushing</description>
    </property>

    <property>
        <name>gateway.stream.events.flush.interval.ms</name>
        <value>150</value>
        <description>Specifies the interval at which cached stream events get flushed</description>
    </property>

    <property>
        <name>gateway.stream.callback.exec.num.threads</name>
        <value>5</value>
        <description>Number of threads in stream events callback executor</description>
    </property>

    <property>
        <name>gateway.exec.threads</name>
        <value>20</value>
        <description>Number of netty server executor threads</description>
    </property>

    <property>
        <name>gateway.boss.threads</name>
        <value>1</value>
        <description>Number of netty server boss threads</description>
    </property>

    <property>
        <name>gateway.worker.threads</name>
        <value>10</value>
        <description>Number of netty server worker threads</description>
    </property>

    <!-- Monitor Handler Parameters -->

    <property>
      <name>monitor.handler.service.discovery.timeout.seconds</name>
      <value>1</value>
      <description>Timeout in seconds for service discovery used in Monitor Handler Service Status check</description>
    </property>

    <!-- Reactor YARN Services Parameters -->

    <property>
        <name>reactor.service.num.cores</name>
        <value>2</value>
        <description>Number of cores for Reactor Service Twill Runnables</description>
    </property>

    <property>
        <name>reactor.service.memory.mb</name>
        <value>512</value>
        <description>Size of Memory in MB for Reactor Service Twill Runnables</description>
    </property>

    <property>
        <name>reactor.service.max.instances</name>
        <value>5</value>
        <description>Maximum Number of Reactor Service Instances</description>
    </property>

    <!-- Reactor Services HTTP handles -->
    <property>
        <name>http.service.connection.backlog</name>
        <value>20000</value>
        <description>Max connection backlog of Reactor HTTP service</description>
    </property>

    <property>
        <name>http.service.exec.threads</name>
        <value>20</value>
        <description>Number of netty server executor threads for Reactor HTTP services</description>
    </property>

    <property>
        <name>http.service.boss.threads</name>
        <value>1</value>
        <description>Number of netty server boss threads for Reactor HTTP services</description>
    </property>

    <property>
        <name>http.service.worker.threads</name>
        <value>10</value>
        <description>Number of netty server worker threads for Reactor HTTP services</description>
    </property>

    <!-- Stream handles -->
    <property>
        <name>stream.flume.port</name>
        <value>10004</value>
    </property>

    <property>
        <name>stream.flume.threads</name>
        <value>100</value>
    </property>

    <property>
        <name>stream.base.dir</name>
        <value>/streams</value>
        <description>The directory root for all stream files, relative to the HDFS namespace</description>
    </property>

    <property>
        <name>stream.partition.duration</name>
        <value>3600000</value>
        <description>The default duration of a stream partition in milliseconds</description>
    </property>

    <property>
        <name>stream.index.interval</name>
        <value>10000</value>
        <description>Default time interval in milliseconds for emitting new index entry in stream file</description>
    </property>

    <property>
        <name>stream.event.ttl</name>
        <!-- Long.MAX_VALUE !-->
        <value>9223372036854775807</value>
        <description>Default time to live in milliseconds for stream events</description>
    </property>

    <property>
        <name>stream.file.prefix</name>
        <value>file</value>
        <description>Prefix of file name for stream file</description>
    </property>

    <property>
        <name>stream.consumer.table.presplits</name>
        <value>16</value>
        <description>Number of splits for the stream consumer table</description>
    </property>

    <property>
      <name>stream.bind.address</name>
      <value>127.0.0.1</value>
      <description>Default inet address for binding stream http service.</description>
    </property>

    <property>
      <name>stream.worker.threads</name>
      <value>${http.service.worker.threads}</value>
      <description>Default number of IO worker threads for the stream http service.</description>
    </property>

    <property>
      <name>stream.container.num.cores</name>
      <value>32</value>
      <description>Number of virtual core for the YARN container that runs the stream handler</description>
    </property>

    <property>
      <name>stream.container.memory.mb</name>
      <value>512</value>
      <description>Amount of memory in MB for the YARN container that runs the stream handler</description>
    </property>

    <property>
      <name>stream.container.instances</name>
      <value>2</value>
      <description>Number of YARN container instances for the stream handler</description>
    </property>

    <!--
        Data Fabric configuration
    -->
    <property>
        <name>data.local.storage</name>
        <value>${local.data.dir}/ldb</value>
        <description>Specifies the database directory</description>
    </property>

    <property>
        <name>data.local.storage.blocksize</name>
        <value>1024</value>
        <description>Specifies block size (in bytes)</description>
    </property>

    <property>
        <name>data.local.storage.cachesize</name>
        <value>104857600</value>
        <description>Specifies cache size (in bytes)</description>
    </property>

    <property>
        <name>data.tx.bind.port</name>
        <value>15165</value>
        <description>The port number for the transaction
            service</description>
    </property>

    <property>
        <name>data.tx.bind.address</name>
        <value>127.0.0.1</value>
        <description>The inet address for the transaction
            service</description>
    </property>

    <property>
        <name>data.tx.server.io.threads</name>
        <value>2</value>
        <description>The number of IO threads for the transaction
            service</description>
    </property>

    <property>
        <name>data.tx.server.threads</name>
        <value>25</value>
        <description>The number of threads for the transaction
            service</description>
    </property>

    <property>
        <name>data.tx.client.count</name>
        <value>5</value>
        <description>The number of pooled instanced of the transaction
            client</description>
    </property>

    <property>
        <name>data.tx.client.provider</name>
        <value>thread-local</value>
        <description>The provider strategy for transaction clients.
            Valid values are "pool" and "thread-local". </description>
    </property>

    <property>
        <name>data.queue.table.name</name>
        <value>queues</value>
        <description>Specifies the name of the table for queues.</description>
    </property>

    <property>
        <name>data.tx.snapshot.dir</name>
        <value>${hdfs.namespace}/tx.snapshot</value>
        <description>Directory in HDFS used to store snapshots and logs of
            transaction state.</description>
    </property>

    <property>
        <name>data.tx.snapshot.local.dir</name>
        <value>${local.data.dir}/tx.snapshot</value>
        <description>Directory on the local filesystem used to store snapshots
        and logs of transaction state for single-node operation.</description>
    </property>

    <property>
        <name>data.tx.snapshot.interval</name>
        <value>300</value>
        <description>Frequency, in seconds, at which snapshots of transaction
            state should be written.</description>
    </property>

    <property>
        <name>data.tx.snapshot.retain</name>
        <value>10</value>
        <description>Number of transaction snapshot files to retain as
            backups.</description>
    </property>

    <property>
        <name>data.tx.janitor.enable</name>
        <value>true</value>
        <description>Whether or not the TransactionDataJanitor coprocessor
        should be enabled on tables.  Should normally be true.</description>
    </property>

    <property>
        <name>data.tx.num.instances</name>
        <value>1</value>
    </property>

    <property>
        <name>data.tx.max.instances</name>
        <value>${reactor.service.max.instances}</value>
    </property>

    <property>
        <name>data.tx.num.cores</name>
        <value>${reactor.service.num.cores}</value>
    </property>

    <property>
        <name>data.tx.memory.mb</name>
        <value>${reactor.service.memory.mb}</value>
    </property>

    <!--
        Queue related configuration
    -->
    <property>
        <name>data.queue.config.update.interval</name>
        <value>5</value>
        <description>Frequency, in seconds, of updates to the queue consumer
        configuration used in evicting queue entries on flush and compaction.
        </description>
    </property>

    <!--
        Metadata service configuration
    -->
    <property>
        <name>metadata.bind.address</name>
        <value>127.0.0.1</value>
        <description>Specifies the server address of metadata
            server</description>
    </property>

    <property>
        <name>metadata.bind.port</name>
        <value>45004</value>
        <description>Specifies the port on which metdata server
            is started on</description>
    </property>


    <property>
        <name>metadata.program.run.history.keepdays</name>
        <value>30</value>
        <description>Specifies the number of days to keep
            program run run-history in metadata.</description>
    </property>

    <!--
      Log collection service configuration
    -->
    <property>
        <name>log.query.bind.address</name>
        <value>127.0.0.1</value>
        <description>Specifies the server address of metrics frontend
            server</description>
    </property>

    <property>
        <name>log.query.bind.port</name>
        <value>45002</value>
        <description>Specifies the port on which frontend metrics server
            is started on</description>
    </property>

    <property>
        <name>log.collection.bind.address</name>
        <value>127.0.0.1</value>
        <description>Specifies the hostname where the collection service runs</description>
    </property>

    <property>
        <name>log.collection.bind.port</name>
        <value>12157</value>
        <description>Port the log collection service runs on</description>
    </property>

    <property>
        <name>log.collection.root</name>
        <value>${local.data.dir}/logs</value>
        <description>Root location for collecting logs</description>
    </property>

    <!--
        Account service configuration
    -->
    <property>
        <name>account.server.host</name>
        <value>127.0.0.1</value>
        <description>Specifies the host for account server</description>
    </property>

    <property>
        <name>account.server.port</name>
        <value>8080</value>
        <description>Specifies the port for account server</description>
    </property>

    <!-- App Fabric related changes -->
    <property>
        <name>app.bind.address</name>
        <value>127.0.0.1</value>
        <description>Host address on which the app fabric server is started.</description>
    </property>

    <property>
        <name>app.output.dir</name>
        <value>/programs</value>
        <description>Directory where all archives are stored.</description>
    </property>

    <property>
        <name>dataset.service.output.dir</name>
        <value>/datasets</value>
        <description>Directory where all dataset modules archives are stored.</description>
    </property>

    <property>
        <name>dataset.service.bind.address</name>
        <value>127.0.0.1</value>
        <description>DataSet service hostname</description>
    </property>

    <property>
<<<<<<< HEAD
        <name>dataset.service.bind.port</name>
        <value>45055</value>
        <description>DataSet service port</description>
    </property>

    <property>
        <name>dataset.max.instances</name>
        <value>${reactor.service.max.instances}</value>
        <description>Maximum Number of Dataset Service Instances</description>
    </property>

    <property>
=======
>>>>>>> 7698e0fb
        <name>app.temp.dir</name>
        <value>/tmp</value>
        <description>Directory temp.</description>
    </property>

    <property>
        <name>app.program.jvm.opts</name>
        <value>${weave.jvm.gc.opts}</value>
        <description>Java options for all program containers</description>
    </property>

    <!-- scheduler related changes -->
    <property>
        <name>scheduler.max.thread.pool.size</name>
        <value>30</value>
        <description>Size of the scheduler thread pool.</description>
    </property>


    <!--
        Router configuration
    -->
    <property>
        <name>router.bind.address</name>
        <value>0.0.0.0</value>
        <description>Specifies the address for router server to bind to</description>
    </property>

    <property>
        <name>router.forward.rule</name>
        <value>10000:gateway,20000:webapp/$HOST</value>
        <description>Forward rules for router (port:service -> forward port to service)</description>
    </property>


    <!-- Sets whether Devsuite is in Cloud or no -->
    <!-- AppFabric will become Reactor later -->
    <property>
        <name>appfabric.environment</name>
        <value>devsuite</value>
        <description>Sets the environment the appfabric is in.</description>
    </property>

    <!-- New Metrics system settings -->
    <property>
        <name>metrics.query.bind.address</name>
        <value>127.0.0.1</value>
        <description>Host address where the metrics query server is started.</description>
    </property>

    <property>
        <name>metrics.query.bind.port</name>
        <value>45005</value>
        <description>Port for metrics query server to listen on.</description>
    </property>

    <property>
        <name>metrics.data.table.retention.resolution.1.seconds</name>
        <value>7200</value>
        <description>Retention resolution 1 sec table in seconds.</description>
    </property>

    <property>
        <name>metrics.kafka.partition.size</name>
        <value>10</value>
        <description>Number of partitions for metrics topic</description>
    </property>

    <property>
        <name>metrics.connection.backlog</name>
        <value>${http.service.connection.backlog}</value>
        <description>Max connection backlog of Reactor HTTP service</description>
    </property>

    <property>
        <name>metrics.exec.threads</name>
        <value>${http.service.exec.threads}</value>
        <description>Number of netty server executor threads for Reactor HTTP services</description>
    </property>

    <property>
        <name>metrics.boss.threads</name>
        <value>${http.service.boss.threads}</value>
        <description>Number of netty server boss threads for Reactor HTTP services</description>
    </property>

    <property>
        <name>metrics.worker.threads</name>
        <value>${http.service.worker.threads}</value>
        <description>Number of netty server worker threads for Reactor HTTP services</description>
    </property>

    <property>
        <name>metrics.num.instances</name>
        <value>1</value>
    </property>

    <property>
        <name>metrics.max.instances</name>
        <value>${reactor.service.max.instances}</value>
    </property>

    <property>
        <name>metrics.num.cores</name>
        <value>${reactor.service.num.cores}</value>
    </property>

    <property>
        <name>metrics.memory.mb</name>
        <value>${reactor.service.memory.mb}</value>
    </property>

    <!--
        Metrics processor configuration
     -->

    <property>
        <name>metrics.processor.num.instances</name>
        <value>2</value>
        <description>Number of instances for Metrics Processor Service Twill Runnable</description>
    </property>

    <property>
        <name>metrics.processor.max.instances</name>
        <value>${reactor.service.max.instances}</value>
    </property>

    <property>
        <name>metrics.processor.num.cores</name>
        <value>1</value>
        <description>Number of cores for Metrics Processor Service Twill Runnable</description>
    </property>

    <property>
        <name>metrics.processor.memory.mb</name>
        <value>512</value>
        <description>Size of Memory in MB for Metrics Processor Service Twill Runnable</description>
    </property>

    <!--
        Logging Configuration
    -->
    <property>
        <name>kafka.seed.brokers</name>
        <value>127.0.0.1:9092</value>
        <description>List of Kafka brokers (comma separated)</description>
    </property>

    <property>
        <name>log.publish.num.partitions</name>
        <value>10</value>
        <description>Number of Kafka partitions to publish the logs to</description>
    </property>

    <property>
        <name>log.run.account</name>
        <value>continuuity</value>
        <description>Account to run the logging service</description>
    </property>

    <property>
        <name>log.base.dir</name>
        <value>/logs/avro</value>
        <description>Base log directory</description>
    </property>

    <property>
        <name>log.retention.duration.days</name>
        <value>7</value>
        <description>Log file hdfs retention duration in days</description>
    </property>

    <property>
        <name>log.cleanup.run.interval.mins</name>
        <value>1440</value>
        <description>Interval at which to run log cleanup</description>
    </property>

    <property>
        <name>log.saver.num.instances</name>
        <value>1</value>
        <description>Number of log saver instances to run in yarn</description>
    </property>

    <property>
        <name>log.saver.max.instances</name>
        <value>${reactor.service.max.instances}</value>
    </property>

    <property>
        <name>log.saver.run.memory.megs</name>
        <value>1024</value>
        <description>Memory in MB for log saver instances to run in yarn</description>
    </property>

    <!--
        Kafka Configuration
    -->
    <property>
        <name>kafka.bind.address</name>
        <value>0.0.0.0</value>
        <description>Kafka server hostname to bind to</description>
    </property>

    <property>
        <name>kafka.bind.port</name>
        <value>9092</value>
        <description>Kafka server port</description>
    </property>

    <property>
        <name>kafka.num.partitions</name>
        <value>10</value>
        <description>Default number of partitions for a topic</description>
    </property>

    <property>
        <name>kafka.log.dir</name>
        <value>/tmp/kafka-logs</value>
        <description>Directory to store Kafka logs</description>
    </property>

    <property>
        <name>kafka.zookeeper.namespace</name>
        <value>continuuity_kafka</value>
        <description>ZK namespace for Kafka</description>
    </property>

    <property>
        <name>kafka.default.replication.factor</name>
        <value>1</value>
        <description>Kafka replication factor</description>
    </property>

    <!--
        Global Configuration.
    -->
    <property>
        <name>enable.unrecoverable.reset</name>
        <value>false</value>
        <description>
            WARNING! - Enabling this option enables the deletion of all applications and data.
            No recovery is possible!
        </description>
    </property>

    <!---
         Web App Settings.
     -->
    <property>
        <name>dashboard.bind.address</name>
        <value>0.0.0.0</value>
    </property>

    <property>
        <name>dashboard.bind.port</name>
        <value>9999</value>
    </property>

    <property>
        <name>gateway.server.address</name>
        <value>localhost</value>
    </property>

    <property>
        <name>gateway.server.port</name>
        <value>10000</value>
    </property>

    <!---
         Hive Server Settings.
     -->
    <property>
        <name>hive.server.bind.address</name>
        <value>localhost</value>
    </property>
    <property>
        <name>reactor.explore.enabled</name>
        <value>false</value>
    </property>
    <property>
        <name>hive.local.data.dir</name>
        <value>${local.data.dir}/hive</value>
    </property>


    <!--
        External Authentication Settings
    -->
    <property>
        <name>security.token.digest.algorithm</name>
        <value>HmacSHA256</value>
    </property>

    <property>
        <name>security.token.digest.keylength</name>
        <value>128</value>
    </property>

    <property>
      <name>security.auth.server.address</name>
      <value>127.0.0.1</value>
    </property>

    <property>
        <name>security.auth.server.port</name>
        <value>10009</value>
    </property>

    <property>
        <name>security.server.maxthreads</name>
        <value>100</value>
    </property>

    <property>
        <name>security.server.token.expiration.ms</name>
        <description>AccessToken expiration time in milliseconds (defaults to 24 hours)</description>
        <value>86400000</value>
    </property>

    <property>
        <name>security.data.keyfile.path</name>
        <value>${local.data.dir}/security/keyfile</value>
    </property>

    <!--
     External Authentication login module settings
    -->
    <property>
        <name>security.authentication.handlerClassName</name>
        <value></value>
    </property>

    <property>
        <name>security.authentication.loginmodule.className</name>
        <value></value>
    </property>

    <property>
      <name>security.authentication.basic.realmfile</name>
      <value></value>
    </property>

    <property>
        <name>security.token.digest.key.expiration.ms</name>
        <value>3600000</value>
        <description>Time duration (in milliseconds) after which an active secret key used
        for signing tokens should be retired.</description>
    </property>

    <property>
        <name>security.token.distributed.parent.znode</name>
        <value>/${reactor.namespace}/security/auth</value>
        <description>Parent node in ZooKeeper used for secret key distribution in distributed mode.</description>
    </property>

    <!--
        Security enabled flag
    -->
    <property>
        <name>security.enabled</name>
        <value>false</value>
        <description>If this is set to true, security layer will be up and active in reactor</description>
    </property>

    <property>
        <name>security.realm</name>
        <value>continuuity</value>
        <description>Security realm used for authentication</description>
    </property>

    <property>
      <name>security.server.ssl.enabled</name>
      <value>false</value>
    </property>

    <property>
      <name>security.server.ssl.port</name>
      <value>10010</value>
    </property>

    <property>
      <name>security.server.ssl.keystore.path</name>
      <value></value>
    </property>

    <property>
      <name>security.server.ssl.keystore.password</name>
      <value></value>
    </property>
</configuration><|MERGE_RESOLUTION|>--- conflicted
+++ resolved
@@ -541,21 +541,12 @@
     </property>
 
     <property>
-<<<<<<< HEAD
-        <name>dataset.service.bind.port</name>
-        <value>45055</value>
-        <description>DataSet service port</description>
-    </property>
-
-    <property>
         <name>dataset.max.instances</name>
         <value>${reactor.service.max.instances}</value>
         <description>Maximum Number of Dataset Service Instances</description>
     </property>
 
     <property>
-=======
->>>>>>> 7698e0fb
         <name>app.temp.dir</name>
         <value>/tmp</value>
         <description>Directory temp.</description>
