--- conflicted
+++ resolved
@@ -26,7 +26,7 @@
 import co.cask.cdap.proto.NamespaceMeta;
 import co.cask.common.cli.Arguments;
 import co.cask.common.cli.Command;
-import com.google.common.collect.ImmutableList;
+import com.google.common.collect.Lists;
 import com.google.inject.Inject;
 
 import java.io.PrintStream;
@@ -48,22 +48,14 @@
 
   @Override
   public void execute(Arguments arguments, PrintStream output) throws Exception {
-<<<<<<< HEAD
     Id.Namespace namespace = Id.Namespace.from(arguments.get(ArgumentName.NAMESPACE_ID.getName()));
     NamespaceMeta namespaceMeta = namespaceClient.get(namespace.getId());
-    new AsciiTable<NamespaceMeta>(
-      new String[]{"id", "display_name", "description"},
-      Lists.newArrayList(namespaceMeta),
-      new RowMaker<NamespaceMeta>() {
-=======
-    NamespaceMeta namespaceMeta = namespaceClient.get(arguments.get(ArgumentName.NAMESPACE_ID.getName()));
     Table table = Table.builder()
       .setHeader("id", "display_name", "description")
-      .setRows(ImmutableList.of(namespaceMeta), new RowMaker<NamespaceMeta>() {
->>>>>>> ad5c84c5
+      .setRows(Lists.newArrayList(namespaceMeta), new RowMaker<NamespaceMeta>() {
         @Override
         public List<?> makeRow(NamespaceMeta object) {
-          return ImmutableList.of(object.getId(), object.getName(), object.getDescription());
+          return Lists.newArrayList(object.getId(), object.getName(), object.getDescription());
         }
       }).build();
     tableRenderer.render(output, table);
