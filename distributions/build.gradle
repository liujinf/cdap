--- conflicted
+++ resolved
@@ -86,14 +86,9 @@
   group = 'Continuuity'
 
   baseName = "continuuity"
-<<<<<<< HEAD
-  appendix = "reactor-development-kit"
+  appendix = "sdk"
   def sdkName = "${baseName}-${appendix}-${version}"
   into sdkName
-=======
-  appendix = "sdk"
-  into "${baseName}-${appendix}-${version}"
->>>>>>> c8b01f34
   description = 'Generates the singlenode distribution zip file'
 
   from combinedApiJar.outputs
