package com.continuuity.data.engine.leveldb;

import com.continuuity.api.data.OperationException;
import com.continuuity.api.data.OperationResult;
import com.continuuity.common.utils.ImmutablePair;
import com.continuuity.data.operation.StatusCode;
import com.continuuity.data.operation.executor.ReadPointer;
import com.continuuity.data.operation.executor.omid.memory.MemoryReadPointer;
import com.continuuity.data.table.OrderedVersionedColumnarTable;
import com.continuuity.data.table.Scanner;
import com.continuuity.data.util.RowLockTable;
import org.apache.hadoop.hbase.HConstants;
import org.apache.hadoop.hbase.KeyValue;
import org.apache.hadoop.hbase.KeyValue.Type;
import org.apache.hadoop.hbase.util.Bytes;
import org.iq80.leveldb.DB;
import org.iq80.leveldb.DBComparator;
import org.iq80.leveldb.DBException;
import org.iq80.leveldb.DBIterator;
import org.iq80.leveldb.Options;
import org.iq80.leveldb.WriteOptions;
import org.slf4j.Logger;
import org.slf4j.LoggerFactory;

import java.io.File;
import java.io.IOException;
import java.io.UnsupportedEncodingException;
import java.net.URLEncoder;
import java.util.ArrayList;
import java.util.Arrays;
import java.util.Collections;
import java.util.List;
import java.util.Map;
import java.util.TreeMap;
<<<<<<< HEAD
=======
import java.util.TreeSet;
>>>>>>> 7542d992

import static org.fusesource.leveldbjni.JniDBFactory.factory;

/**
 * Implementation of an OVCTable over a LevelDB Database.
 */
public class LevelDBOVCTable
implements OrderedVersionedColumnarTable {

  private static final Logger LOG =
      LoggerFactory.getLogger(LevelDBOVCTable.class);

  private static final String dbFilePrefix = "ldb_";

  private static final byte [] FAMILY = new byte [] { 'f' };
  
  private static final byte [] NULL_VAL = new byte [0];

  private final String basePath;

  @SuppressWarnings("unused")
  private final String tableName;
  
  private final String encodedTableName;

  private final Integer blockSize;
  private final Long cacheSize;

  private DB db;

  // this will be used for row-level locking. Because the levelDB may grow very large,
  // and we want to keep the memory footprint small, we will always remove locks from
  // the table at the time we release them. This can have a slight performance overhead,
  // because other threads can get an invalid lock (see RowLockTable) and then have to
  // create a new lock. Therefore we always use validLock() to obtain a lock.
  private final RowLockTable locks = new RowLockTable();

  LevelDBOVCTable(final String basePath, final String tableName,
                  final Integer blockSize, final Long cacheSize) {
    this.basePath = basePath;
    this.tableName = tableName;
    this.blockSize = blockSize;
    this.cacheSize = cacheSize;
    try {
      this.encodedTableName = URLEncoder.encode(tableName, "ASCII");
    } catch (UnsupportedEncodingException e) {
      LOG.error("Error encoding table name", e);
      throw new RuntimeException(e);
    }
  }

  private String generateDBPath() {
    return basePath + System.getProperty("file.separator") +
        dbFilePrefix + encodedTableName;
  }

  private Options generateDBOptions(boolean createIfMissing,
                                    boolean errorIfExists) {
    Options options = new Options();
    options.createIfMissing(createIfMissing);
    options.errorIfExists(errorIfExists);
    options.comparator(new KeyValueDBComparator());
    options.blockSize(blockSize);
    options.cacheSize(cacheSize);
    return options;
  }

  synchronized boolean openTable() throws OperationException {
    try {
      this.db = factory.open(new File(generateDBPath()),
          generateDBOptions(false, false));
      return true;
    } catch (IOException e) {
      return false;
    }
  }

  synchronized void initializeTable() throws OperationException {
    try {
      this.db = factory.open(new File(generateDBPath()),
          generateDBOptions(true, false));
    } catch (IOException e) {
      handleIOException(e, "create");
    }
  }

  public static class KeyValueDBComparator implements DBComparator {

    @Override
    public int compare(byte[] left, byte[] right) {
      return KeyValue.KEY_COMPARATOR.compare(left, right);
    }

    @Override
    public byte[] findShortSuccessor(byte[] key) {
      return key;
    }

    @Override
    public byte[] findShortestSeparator(byte[] start, byte[] limit) {
      return start;
    }

    @Override
    public String name() {
      return "hbase-kv";
    }
    
  }

  public static interface ColumnMatcher {
    public boolean includeColumn(byte [] column);
  }

  // LevelDB specific helpers

  private byte [] createStartKey(byte [] row) {
    return new KeyValue(
        row, FAMILY, null, HConstants.LATEST_TIMESTAMP, Type.Maximum)
        .getKey();
  }

  private byte [] createStartKey(byte [] row, byte [] column) {
    return new KeyValue(
        row, FAMILY, column, HConstants.LATEST_TIMESTAMP, Type.Maximum)
        .getKey();
  }

  private byte [] createEndKey(byte [] row) {
    return new KeyValue(
        row, null, null, HConstants.LATEST_TIMESTAMP, Type.Minimum)
        .getKey();
  }

  private byte [] createEndKey(byte [] row, byte [] column) {
    return new KeyValue(
        row, FAMILY, column, 0L, Type.Minimum)
        .getKey();
  }

  private byte[] appendByte(final byte[] value, byte b) {
    byte[] newValue = new byte[value.length+1];
    System.arraycopy(value, 0, newValue, 0, value.length);
    newValue[value.length] = b;
    return newValue;
  }

  private KeyValue readKeyValueRangeAndGetLatest(byte [] row,
                                                 byte [] column,
                                                 ReadPointer readPointer)
    throws DBException, IOException {
    DBIterator iterator = db.iterator();
    try {
      byte [] startKey = createStartKey(row, column);
      byte [] endKey = createEndKey(row, column);
      long lastDelete = -1;
      long undeleted = -1;
      for (iterator.seek(startKey); iterator.hasNext(); iterator.next()) {
        byte [] key = iterator.peekNext().getKey();
        byte [] value = iterator.peekNext().getValue();
        // If we have reached past the endKey, nothing was found, return null
        if (KeyValue.KEY_COMPARATOR.compare(key, endKey) >= 0) {
          return null;
        }
        KeyValue kv = createKeyValue(key, value);
        // Determine if this KV is visible
        long curVersion = kv.getTimestamp();
        if (!readPointer.isVisible(curVersion)) continue;
        Type type = Type.codeToType(kv.getType());
        if (type == Type.UndeleteColumn) {
          undeleted = curVersion;
          continue;
        }
        if (type == Type.DeleteColumn) {
          if (undeleted == curVersion) continue;
          else break;
        }
        if (type == Type.Delete) {
          lastDelete = curVersion;
          continue;
        }
        if (curVersion == lastDelete) continue;
        // If we get here, this version is visible
        return kv;
      }
    } finally {
      iterator.close();
    }
    // Nothing found
    return null;
  }

  private Map<byte[], byte[]> readKeyValueRangeAndGetLatest(byte[] row,
                                                            byte[][] columns,
                                                            ReadPointer readPointer)
    throws DBException, IOException {
    Map<byte[],byte[]>  map = new TreeMap<byte[],byte[]>(Bytes.BYTES_COMPARATOR);
    byte [][] orderedColumns = Arrays.copyOf(columns, columns.length);
    Arrays.sort(orderedColumns, new Bytes.ByteArrayComparator());
    byte [] startKey = createStartKey(row, orderedColumns[0]);
    byte [] endKey = createEndKey(row, orderedColumns[columns.length - 1]);
    DBIterator iterator = db.iterator();
    int colIdx=0;
    try {
      long lastDelete = -1;
      long undeleted = -1;
      for (iterator.seek(startKey); iterator.hasNext(); ) {
        byte [] key = iterator.peekNext().getKey();
        byte [] value = iterator.peekNext().getValue();
        // If we have reached past the endKey, nothing was found, return null
        if (KeyValue.KEY_COMPARATOR.compare(key, endKey) >= 0) {
          return null;
        }
        KeyValue kv = createKeyValue(key, value);

        // Determine if this KV is visible
        long curVersion = kv.getTimestamp();
        if (!readPointer.isVisible(curVersion)) {
          iterator.next();
          continue;
        }
        Type type = Type.codeToType(kv.getType());
        if (type == Type.UndeleteColumn) {
          undeleted = curVersion;
          iterator.next();
          continue;
        }
        if (type == Type.DeleteColumn) {
          if (undeleted == curVersion) {
            iterator.next();
            continue;
          } else {
            colIdx++;
            if (colIdx < orderedColumns.length) {
              iterator.seek(createStartKey(row, orderedColumns[colIdx]));
              continue;
            } else {
              break;
            }
          }
        }
        if (type == Type.Delete) {
          lastDelete = curVersion;
          iterator.next();
          continue;
        }
        if (curVersion == lastDelete) {
          iterator.next();
          continue;
        }
        // If we get here, this version is visible
        map.put(kv.getQualifier(), kv.getValue());
        colIdx++;
        if (colIdx < orderedColumns.length) {
          iterator.seek(createStartKey(row, orderedColumns[colIdx]));
        } else {
          break;
        }

      }
    } finally {
      iterator.close();
    }
    return map;
  }

  private Map<byte[], byte[]> readKeyValueRangeAndGetLatest(byte[] row,
                                                            ReadPointer readPointer)
    throws DBException, IOException {
    return readKeyValueRangeAndGetLatest(row, null, null, readPointer, -1);

  }
  private Map<byte[], byte[]> readKeyValueRangeAndGetLatest(byte[] row,
                                                            byte[] startColumn,
                                                            byte[] stopColumn,
                                                            ReadPointer readPointer,
                                                            int limit)
    throws DBException, IOException {
    // negative limit means unlimited results
    if (limit <= 0) limit = Integer.MAX_VALUE;

    byte [] startKey = startColumn == null ? createStartKey(row) :
      createStartKey(row, startColumn);
    byte [] endKey = stopColumn == null ? createEndKey(row) :
      createEndKey(row, stopColumn);

    Map<byte[], byte[]> map = new TreeMap<byte[],byte[]>(Bytes.BYTES_COMPARATOR);
    DBIterator iterator = db.iterator();
    byte[] prevKey=null;
    try {
      long lastDelete = -1;
      long undeleted = -1;

      for (iterator.seek(startKey); iterator.hasNext(); ) {
        byte [] key = iterator.peekNext().getKey();
        byte [] value = iterator.peekNext().getValue();
        // If we have reached past the endKey, nothing was found, return null
        KeyValue kv = createKeyValue(key, value);
        long curVersion = kv.getTimestamp();
        byte[] curColumn = kv.getQualifier();
        if ((Bytes.equals(curColumn, stopColumn)) || (KeyValue.KEY_COMPARATOR.compare(key, endKey) >= 0)) {
          return map;
        }
        // Determine if this KV is visible
        if (!readPointer.isVisible(curVersion)) {
          iterator.next();
          prevKey = curColumn;
          continue;
        }
        Type type = Type.codeToType(kv.getType());
        if (type == Type.UndeleteColumn) {
          undeleted = curVersion;
          iterator.next();
          prevKey = null;
          continue;
        }
        if (type == Type.DeleteColumn) {
          if (undeleted == curVersion) {
            iterator.next();
            prevKey = null;
            continue;
          } else {
            byte [] nextColumn = appendByte(kv.getQualifier(), (byte) 0x00);
            iterator.seek(createStartKey(row, nextColumn));
            prevKey = null;
            lastDelete = -1;
            undeleted = -1;
            continue;
          }
        }
        if (type == Type.Delete) {
          lastDelete = curVersion;
          iterator.next();
          prevKey = curColumn;
          continue;
        }
        if ( (curVersion == lastDelete) && (Bytes.equals(prevKey, curColumn)) ) {
          iterator.next();
          prevKey = curColumn;
          continue;
        }
        // If we get here, this version is visible
        map.put(curColumn, kv.getValue());
        // break out if limit reached
        if (map.size() == limit) {
          break;
        }
        byte [] nextColumn = appendByte(kv.getQualifier(), (byte) 0x00);
        iterator.seek(createStartKey(row, nextColumn));
        prevKey = key;
        lastDelete = -1;
        undeleted = -1;
        continue;
      }
    } finally {
      iterator.close();
    }
    // Nothing found
    return map;
  }

  private KeyValue createKeyValue(byte[] key, byte[] value) {
    int len = key.length + value.length + (2 * Bytes.SIZEOF_INT);
    byte [] kvBytes = new byte[len];
    int pos = 0;
    pos = Bytes.putInt(kvBytes, pos, key.length);
    pos = Bytes.putInt(kvBytes, pos, value.length);
    pos = Bytes.putBytes(kvBytes, pos, key, 0, key.length);
    Bytes.putBytes(kvBytes, pos, value, 0, value.length);
    return new KeyValue(kvBytes);
  }

  // Administrative Operations

  @Override
  public synchronized void clear() throws OperationException {
    try {
      db.close();
      factory.destroy(new File(generateDBPath()), new Options());
    } catch (IOException e) {
      handleIOException(e, "clearing");
    }
    initializeTable();
  }

  // Simple Write Operations

  @Override
  public void put(byte[] row, byte[] column, long version, byte[] value)
      throws OperationException {
    performInsert(row, column, version, Type.Put, value);
  }

  @Override
  public void put(byte[] row, byte[][] columns, long version, byte[][] values)
      throws OperationException {
    performInsert(row, columns, version, Type.Put, values);
  }

  // Delete Operations

  @Override
  public void delete(byte[] row, byte[] column, long version)
      throws OperationException {
    performInsert(row, column, version, Type.Delete, NULL_VAL);
  }

  @Override
  public void delete(byte[] row, byte[][] columns, long version)
      throws OperationException {
    performInsert(row, columns, version, Type.Delete,
        generateDeleteVals(columns.length));
  }

  @Override
  public void deleteAll(byte[] row, byte[] column, long version)
      throws OperationException {
    performInsert(row, column, version, Type.DeleteColumn, NULL_VAL);
  }

  @Override
  public void deleteAll(byte[] row, byte[][] columns, long version)
      throws OperationException {
    performInsert(row, columns, version, Type.DeleteColumn,
        generateDeleteVals(columns.length));
  }

  @Override
  public void deleteDirty(byte[] row, byte[][] columns, long version)
    throws OperationException {
    deleteAll(row, columns, version);
  }

  @Override
  public void undeleteAll(byte[] row, byte[] column, long version)
      throws OperationException {
    performInsert(row, column, version, Type.UndeleteColumn, NULL_VAL);
  }

  @Override
  public void undeleteAll(byte[] row, byte[][] columns, long version)
      throws OperationException {
    performInsert(row, columns, version, Type.UndeleteColumn,
        generateDeleteVals(columns.length));
  }

  private byte[][] generateDeleteVals(int length) {
    byte [][] values = new byte[length][];
    for (int i=0;i<values.length;i++) values[i] = NULL_VAL;
    return values;
  }


  // Read Operations

  @Override
  public OperationResult<Map<byte[], byte[]>>
  get(byte[] row, ReadPointer readPointer) throws OperationException {
    try {
      Map<byte[], byte[]> latest = readKeyValueRangeAndGetLatest(row, readPointer);
      return new OperationResult<Map<byte[], byte[]>>(latest);
    } catch (IOException e) {
      handleIOException(e, "get");
    }
    throw new InternalError("this point should never be reached.");
  }

  @Override
  public OperationResult<byte[]>
  get(byte[] row, byte[] column, ReadPointer readPointer)
      throws OperationException {
    OperationResult<ImmutablePair<byte[], Long>> res =
        getWithVersion(row, column, readPointer);
    if (res.isEmpty())
      return new OperationResult<byte[]>(res.getStatus(), res.getMessage());
    else
      return new OperationResult<byte[]>(res.getValue().getFirst());
  }

  @Override
  public OperationResult<ImmutablePair<byte[], Long>>
  getWithVersion(byte[] row, byte[] column, ReadPointer readPointer)
      throws OperationException {
    try {
      KeyValue latest = readKeyValueRangeAndGetLatest(row, column,
                                                      readPointer);
      if (latest == null) {
        return new OperationResult<ImmutablePair<byte[], Long>>(
          StatusCode.COLUMN_NOT_FOUND);
      }

      return new OperationResult<ImmutablePair<byte[], Long>>(
          new ImmutablePair<byte[],Long>(
              latest.getValue(), latest.getTimestamp()));

    } catch (IOException e) {
      handleIOException(e, "get");
    }
    throw new InternalError("this point should never be reached.");
  }

  @Override
  public OperationResult<Map<byte[], byte[]>>
  get(byte[] row, final byte[] startColumn, final byte[] stopColumn, int limit,
      ReadPointer readPointer) throws OperationException {
    try {
      Map<byte[], byte[]> latest = readKeyValueRangeAndGetLatest(row, startColumn, stopColumn,
                                                                 readPointer, limit);

      if (latest == null || latest.isEmpty()) {
        return new OperationResult<Map<byte[], byte[]>>(
          StatusCode.COLUMN_NOT_FOUND);
      }
      return new OperationResult<Map<byte[], byte[]>>(latest);
    } catch (IOException e) {
      handleIOException(e, "get");
    }
    throw new InternalError("this point should never be reached.");
  }



  @Override
  public OperationResult<Map<byte[], byte[]>>
  get(byte[] row, byte[][] columns, ReadPointer readPointer)
    throws OperationException {
    try {
<<<<<<< HEAD
      Map<byte[], byte[]> map = readKeyValueRangeAndGetLatest(row, columns, readPointer);

      if (map == null || map.isEmpty()) {

=======
      byte [][] orderedColumns = Arrays.copyOf(columns, columns.length);
      Arrays.sort(orderedColumns, new Bytes.ByteArrayComparator());
      byte [] startKey = createStartKey(row, orderedColumns[0]);
      byte [] endKey = createEndKey(row, orderedColumns[columns.length - 1]);
      List<KeyValue> kvs = readKeyValueRange(startKey, endKey);
    
      if (kvs == null || kvs.isEmpty()) {
        return new OperationResult<Map<byte[], byte[]>>(
            StatusCode.KEY_NOT_FOUND);
      }
      final Set<byte[]> columnSet = new TreeSet<byte[]>(Bytes.BYTES_COMPARATOR);
      Collections.addAll(columnSet, columns);
      Map<byte[], byte[]> filtered =
          filteredLatestColumns(kvs, readPointer, new ColumnMatcher() {
              @Override
              public boolean includeColumn(byte[] column) {
                return columnSet.contains(column);
              }
          });
      if (filtered.isEmpty()) {
>>>>>>> 7542d992
        return new OperationResult<Map<byte[], byte[]>>(
            StatusCode.COLUMN_NOT_FOUND);
      }
      return new OperationResult<Map<byte[], byte[]>>(map);
    } catch (IOException e) {
      handleIOException(e, "get");
    }
    throw new InternalError("this point should never be reached.");
  }

  // Scan Operations

  @Override
  public List<byte[]> getKeys(int limit, int offset,
      ReadPointer readPointer)
      throws OperationException {
    DBIterator iterator = db.iterator();
    try {
      List<KeyValue> kvs = new ArrayList<KeyValue>();
      for (iterator.seekToFirst(); iterator.hasNext(); iterator.next()) {
        byte [] key = iterator.peekNext().getKey();
        byte [] value = iterator.peekNext().getValue();
        kvs.add(createKeyValue(key, value));
      }
      
      List<byte[]> keys = new ArrayList<byte[]>(limit > 1024 ? 1024 : limit);
      int returned = 0;
      int skipped = 0;
      long lastDelete = -1;
      long undeleted = -1;
      byte [] lastRow = new byte[0];
      byte [] curRow = new byte[0];
      byte [] curCol = new byte [0];
      byte [] lastCol = new byte [0];
      for (KeyValue kv : kvs) {
        if (returned >= limit) break;

        // See if we already included this row
        byte [] row = kv.getRow();
        if (Bytes.equals(lastRow, row)) continue;

        // See if this is a new row (clear col/del tracking if so)
        if (!Bytes.equals(curRow, row)) {
          lastCol = new byte[0];
          curCol = new byte[0];
          lastDelete = -1;
          undeleted = -1;
        }
        curRow = row;

        // Check visibility of this entry
        long curVersion = kv.getTimestamp();
        // Check if this entry is visible, skip if not
        if (!readPointer.isVisible(curVersion)) continue;

        byte [] column = kv.getQualifier();
        // Check if this column has been completely deleted
        if (Bytes.equals(lastCol, column)) {
          continue;
        }
        // Check if this is a new column, reset delete pointers if so
        if (!Bytes.equals(curCol, column)) {
          curCol = column;
          lastDelete = -1;
          undeleted = -1;
        }
        // Check if type is a delete and execute accordingly
        Type type = Type.codeToType(kv.getType());
        if (type == Type.UndeleteColumn) {
          undeleted = curVersion;
          continue;
        }
        if (type == Type.DeleteColumn) {
          if (undeleted == curVersion) continue;
          else {
            // The rest of this column has been deleted, act like we returned it
            lastCol = column;
            continue;
          }
        }
        if (type == Type.Delete) {
          lastDelete = curVersion;
          continue;
        }
        if (curVersion == lastDelete) continue;
        // Column is valid, therefore row is valid, add row
        lastRow = row;
        if (skipped < offset) {
          skipped++;
        } else {
          keys.add(row);
          returned++;
        }
      }
      return keys;
    } finally {
      try {
        iterator.close();
      } catch (IOException e) {
        handleIOException(e, "closing iterator");
      }
    }
  }

  @Override
  public Scanner scan(byte[] startRow, byte[] stopRow, ReadPointer readPointer) {
    throw new UnsupportedOperationException("Scans currently not supported");
  }

  @Override
  public Scanner scan(byte[] startRow, byte[] stopRow, byte[][] columns,
      ReadPointer readPointer) {
    throw new UnsupportedOperationException("Scans currently not supported");
  }

  @Override
  public Scanner scan(ReadPointer readPointer) {
    throw new UnsupportedOperationException("Scans currently not supported");
  }

  // Private Helper Methods

  private void performInsert(byte [] row, byte [] column,
      long version,Type type, byte [] value) throws OperationException {
    KeyValue kv = new KeyValue(row, FAMILY, column, version, type, value);
    try {
      WriteOptions options = new WriteOptions();
      // options.sync(true); We can enable fsync() on every write, off for now
      db.put(kv.getKey(), kv.getValue(), options);
    } catch (DBException dbe) {
      handleDBException(dbe, "insert");
    }
  }

  private void performInsert(byte [] row, byte [][] columns,
      long version, Type type, byte [][] values) throws OperationException {
    for (int i=0; i<columns.length; i++) {
      performInsert(row, columns[i], version, type, values[i]);
    }
  }

  /**
   * Result has (column, version, kvtype, id, value)
   * @throws DBException
   */
  private Map<byte[], byte[]> filteredLatestColumns(List<KeyValue> kvs,
      ReadPointer readPointer, int limit, ColumnMatcher columnMatcher)
          throws DBException {

    // negative limit means unlimited results
    if (limit <= 0) limit = Integer.MAX_VALUE;

    Map<byte[],byte[]> map = new TreeMap<byte[],byte[]>(Bytes.BYTES_COMPARATOR);
    if (kvs == null || kvs.isEmpty()) return map;
    byte [] curCol = new byte [0];
    byte [] lastCol = new byte [0];
    long lastDelete = -1;
    long undeleted = -1;
    for (KeyValue kv : kvs) {
      long curVersion = kv.getTimestamp();
      // Check if this entry is visible, skip if not
      if (!readPointer.isVisible(curVersion)) continue;
      byte [] column = kv.getQualifier();
      // Check if this column should be included
      if (!columnMatcher.includeColumn(column)) {
        continue;
      }
      // Check if this column has already been included in result, skip if so
      if (Bytes.equals(lastCol, column)) {
        continue;
      }
      // Check if this is a new column, reset delete pointers if so
      if (!Bytes.equals(curCol, column)) {
        curCol = column;
        lastDelete = -1;
        undeleted = -1;
      }
      // Check if type is a delete and execute accordingly
      Type type = Type.codeToType(kv.getType());
      if (type == Type.UndeleteColumn) {
        undeleted = curVersion;
        continue;
      }
      if (type == Type.DeleteColumn) {
        if (undeleted == curVersion) continue;
        else {
          // The rest of this column has been deleted, act like we returned it
          lastCol = column;
          continue;
        }
      }
      if (type == Type.Delete) {
        lastDelete = curVersion;
        continue;
      }
      if (curVersion == lastDelete) continue;
      lastCol = column;
      map.put(column, kv.getValue());

      // break out if limit reached
      if (map.size() >= limit) break;
    }
    return map;
  }

  private Map<byte[], byte[]> filteredLatestColumns(List<KeyValue> kvs,
      ReadPointer readPointer, ColumnMatcher columnMatcher) throws DBException {

    Map<byte[],byte[]> map = new TreeMap<byte[],byte[]>(Bytes.BYTES_COMPARATOR);
    if (kvs == null || kvs.isEmpty()) return map;
    byte [] curCol = new byte [0];
    byte [] lastCol = new byte [0];
    long lastDelete = -1;
    long undeleted = -1;
    for (KeyValue kv : kvs) {
      long curVersion = kv.getTimestamp();
      // Check if this entry is visible, skip if not
      if (!readPointer.isVisible(curVersion)) continue;
      byte [] column = kv.getQualifier();
      // Check if this column is being requested
      if (!columnMatcher.includeColumn(column)) {
        continue;
      }
      // Check if this column has already been included in result, skip if so
      if (Bytes.equals(lastCol, column)) {
        continue;
      }
      // Check if this is a new column, reset delete pointers if so
      if (!Bytes.equals(curCol, column)) {
        curCol = column;
        lastDelete = -1;
        undeleted = -1;
      }
      // Check if type is a delete and execute accordingly
      Type type = Type.codeToType(kv.getType());
      if (type == Type.UndeleteColumn) {
        undeleted = curVersion;
        continue;
      }
      if (type == Type.DeleteColumn) {
        if (undeleted == curVersion) continue;
        else {
          // The rest of this column has been deleted, act like we returned it
          lastCol = column;
          continue;
        }
      }
      if (type == Type.Delete) {
        lastDelete = curVersion;
        continue;
      }
      if (curVersion == lastDelete) continue;
      lastCol = column;
      map.put(column, kv.getValue());

    }
    return map;
  }

  // Read-Modify-Write Operations

  private long internalIncrement(byte[] row, byte[] column, long amount, ReadPointer readPointer,
                                 long writeVersion) throws OperationException {
    long newAmount = amount;
    // Read existing value
    OperationResult<byte[]> readResult = get(row, column, readPointer);
    if (!readResult.isEmpty()) {
      try {
        newAmount += Bytes.toLong(readResult.getValue());
      } catch(IllegalArgumentException e) {
        throw new OperationException(StatusCode.ILLEGAL_INCREMENT, e.getMessage(), e);
      }
    }
    // Write new value
    performInsert(row, column, writeVersion, Type.Put,
                  Bytes.toBytes(newAmount));
    return newAmount;
  }

  @Override
  public long increment(byte[] row, byte[] column, long amount,
      ReadPointer readPointer, long writeVersion) throws OperationException {
    RowLockTable.Row r = new RowLockTable.Row(row);
    this.locks.validLock(r);
    long newAmount;
    try {
      newAmount = internalIncrement(row, column, amount, readPointer, writeVersion);
    } finally {
      this.locks.unlockAndRemove(r);
    }
    return newAmount;
  }

  @Override
  public Map<byte[], Long> increment(byte[] row, byte[][] columns,
      long[] amounts, ReadPointer readPointer, long writeVersion)
      throws OperationException {
    RowLockTable.Row r = new RowLockTable.Row(row);
    this.locks.validLock(r);
    Map<byte[],Long> ret = new TreeMap<byte[],Long>(Bytes.BYTES_COMPARATOR);
    try {
      for (int i=0; i<columns.length; i++) {
        ret.put(columns[i], internalIncrement(row, columns[i], amounts[i],
            readPointer, writeVersion));
      }
    } finally {
      this.locks.unlockAndRemove(r);
    }
    return ret;
  }

  @Override
  public long incrementAtomicDirtily(byte[] row, byte[] column, long amount)
      throws OperationException {
    return increment(row, column, amount,
        new MemoryReadPointer(Long.MAX_VALUE), 1L);
  }

  @Override
  public void compareAndSwap(byte[] row, byte[] column,
      byte[] expectedValue, byte[] newValue, ReadPointer readPointer,
      long writeVersion) throws OperationException {

    RowLockTable.Row r = new RowLockTable.Row(row);
    this.locks.validLock(r);
    try {
      // Read existing value
      OperationResult<byte[]> readResult = get(row, column, readPointer);
      byte [] existingValue = readResult.getValue();

      // Handle cases regarding non-existent values
      if (existingValue == null && expectedValue != null)
        throw new OperationException(StatusCode.WRITE_CONFLICT,
            "CompareAndSwap expected value mismatch");
      if (existingValue != null && expectedValue == null)
        throw new OperationException(StatusCode.WRITE_CONFLICT,
            "CompareAndSwap expected value mismatch");

      // if nothing existed, write data
      if (expectedValue == null) {
        performInsert(row, column, writeVersion, Type.Put, newValue);
        return;
      }

      // check if expected == existing, fail if not
      if (!Bytes.equals(expectedValue, existingValue))
        throw new OperationException(StatusCode.WRITE_CONFLICT,
            "CompareAndSwap expected value mismatch");

      // if newValue is null, just delete.
      if (newValue == null) {
        deleteAll(row, column, writeVersion);
        return;
      }

      // Checks passed, write new value
      performInsert(row, column, writeVersion, Type.Put, newValue);
    } finally {
      this.locks.unlockAndRemove(r);
    }
  }
  
  private void handleIOException(IOException e, String where)
      throws OperationException {
    String msg = "LevelDB exception on " + where + "(error code = " +
        e.getMessage() + ")";
    LOG.error(msg, e);
    throw new OperationException(StatusCode.SQL_ERROR, msg, e);
  }
  
  private void handleDBException(DBException e, String where)
      throws OperationException {
    String msg = "LevelDB exception on " + where + "(error code = " +
        e.getMessage() + ")";
    LOG.error(msg, e);
    throw new OperationException(StatusCode.SQL_ERROR, msg, e);
  }

}<|MERGE_RESOLUTION|>--- conflicted
+++ resolved
@@ -32,10 +32,7 @@
 import java.util.List;
 import java.util.Map;
 import java.util.TreeMap;
-<<<<<<< HEAD
-=======
 import java.util.TreeSet;
->>>>>>> 7542d992
 
 import static org.fusesource.leveldbjni.JniDBFactory.factory;
 
@@ -563,33 +560,10 @@
   get(byte[] row, byte[][] columns, ReadPointer readPointer)
     throws OperationException {
     try {
-<<<<<<< HEAD
       Map<byte[], byte[]> map = readKeyValueRangeAndGetLatest(row, columns, readPointer);
 
       if (map == null || map.isEmpty()) {
 
-=======
-      byte [][] orderedColumns = Arrays.copyOf(columns, columns.length);
-      Arrays.sort(orderedColumns, new Bytes.ByteArrayComparator());
-      byte [] startKey = createStartKey(row, orderedColumns[0]);
-      byte [] endKey = createEndKey(row, orderedColumns[columns.length - 1]);
-      List<KeyValue> kvs = readKeyValueRange(startKey, endKey);
-    
-      if (kvs == null || kvs.isEmpty()) {
-        return new OperationResult<Map<byte[], byte[]>>(
-            StatusCode.KEY_NOT_FOUND);
-      }
-      final Set<byte[]> columnSet = new TreeSet<byte[]>(Bytes.BYTES_COMPARATOR);
-      Collections.addAll(columnSet, columns);
-      Map<byte[], byte[]> filtered =
-          filteredLatestColumns(kvs, readPointer, new ColumnMatcher() {
-              @Override
-              public boolean includeColumn(byte[] column) {
-                return columnSet.contains(column);
-              }
-          });
-      if (filtered.isEmpty()) {
->>>>>>> 7542d992
         return new OperationResult<Map<byte[], byte[]>>(
             StatusCode.COLUMN_NOT_FOUND);
       }
