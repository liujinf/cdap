--- conflicted
+++ resolved
@@ -837,15 +837,6 @@
     return pointers;
   }
 
-<<<<<<< HEAD
-  /**
-   * wrap a queue consumer.
-   */
-  TQueueConsumer wrap(QueueConsumer consumer) throws TOperationException {
-    TQueueConsumer tQueueConsumer = new TQueueConsumer(consumer.getInstanceId(), consumer.getGroupId(),
-                                                       consumer.getGroupSize(), consumer.isStateful());
-    if (consumer.getGroupName() != null) {
-=======
   TQueueStateType wrap(QueueConsumer.StateType stateType) throws TOperationException {
     switch (stateType) {
       case INITIALIZED:
@@ -870,7 +861,9 @@
     throw new TOperationException(StatusCode.INTERNAL_ERROR, String.format("Unknown stateType %s", tQueueStateType));
   }
 
-  /** wrap a queue consumer */
+  /**
+   * wrap a queue consumer.
+   */
   TQueueConsumer wrap(QueueConsumer consumer) throws TOperationException {
     TQueueConsumer tQueueConsumer=  new TQueueConsumer(
         consumer.getInstanceId(),
@@ -878,8 +871,7 @@
         consumer.getGroupSize(),
         consumer.isStateful(),
         wrap(consumer.getStateType()));
-    if (consumer.getGroupName() != null)
->>>>>>> 5760007e
+    if (consumer.getGroupName() != null) {
       tQueueConsumer.setGroupName(consumer.getGroupName());
     }
     if (consumer.getQueueConfig() != null) {
@@ -888,21 +880,7 @@
     if (consumer.getPartitioningKey() != null) {
       tQueueConsumer.setPartitioningKey(consumer.getPartitioningKey());
     }
-<<<<<<< HEAD
-    if (consumer.getQueueState() != null) {
-      try {
-        ByteArrayOutputStream bos = new ByteArrayOutputStream();
-        ((TTQueueNewOnVCTable.QueueStateImpl) consumer.getQueueState()).encodeTransient(new BinaryEncoder(bos));
-        tQueueConsumer.setQueueState(bos.toByteArray());
-      } catch (IOException e) {
-        String message = String.format("Exception while Serializing QueueStateImpl: %s", e.getMessage());
-        Log.error(message, e);
-        throw new TOperationException(StatusCode.INTERNAL_ERROR, message);
-      }
-    }
-=======
     // No need to serialize queue state since it is now stored in Opex
->>>>>>> 5760007e
     return tQueueConsumer;
   }
 
@@ -910,37 +888,6 @@
    * unwrap a queue consumer.
    */
   QueueConsumer unwrap(TQueueConsumer tQueueConsumer) throws TOperationException {
-<<<<<<< HEAD
-    if (tQueueConsumer.isIsStateful()) {
-      StatefulQueueConsumer statefulQueueConsumer = new StatefulQueueConsumer(tQueueConsumer.getInstanceId(),
-                                                                              tQueueConsumer.getGroupId(),
-                                                                              tQueueConsumer.getGroupSize(),
-                                                                              tQueueConsumer.isSetGroupName() ?
-                                                                                tQueueConsumer.getGroupName() : null,
-                                                                              tQueueConsumer.isSetPartitioningKey() ?
-                                                                                tQueueConsumer.getPartitioningKey() :
-                                                                                null,
-                                                                              tQueueConsumer.isSetQueueConfig() ?
-                                                                                unwrap(tQueueConsumer.getQueueConfig
-                                                                                  ()) : null);
-      if (tQueueConsumer.isSetQueueState()) {
-        try {
-          statefulQueueConsumer.setQueueState(TTQueueNewOnVCTable.QueueStateImpl.
-            decodeTransient(new BinaryDecoder(new ByteArrayInputStream(tQueueConsumer.getQueueState()))));
-        } catch (IOException e) {
-          String message = String.format("Exception while deserializing QueueStateImpl: %s", e.getMessage());
-          Log.error(message, e);
-          throw new TOperationException(StatusCode.INTERNAL_ERROR, message);
-        }
-      }
-      return statefulQueueConsumer;
-    } else {
-      return new QueueConsumer(tQueueConsumer.getInstanceId(), tQueueConsumer.getGroupId(),
-                               tQueueConsumer.getGroupSize(), tQueueConsumer.isSetGroupName() ? tQueueConsumer
-        .getGroupName() : null, tQueueConsumer.isSetPartitioningKey() ? tQueueConsumer.getPartitioningKey() : null,
-                               tQueueConsumer.isSetQueueConfig() ? unwrap(tQueueConsumer.getQueueConfig()) : null);
-    }
-=======
     QueueConsumer consumer = new QueueConsumer(
       tQueueConsumer.getInstanceId(),
       tQueueConsumer.getGroupId(),
@@ -951,7 +898,6 @@
     consumer.setStateType(unwrap(tQueueConsumer.getStateType()));
     // No need to serialize queue state since it is now stored in Opex
     return consumer;
->>>>>>> 5760007e
   }
 
   /**
@@ -1097,14 +1043,9 @@
     throws OperationException, TOperationException {
     if (tDequeueResult.getConsumer() != null) {
       QueueConsumer retConsumer = unwrap(tDequeueResult.getConsumer());
-<<<<<<< HEAD
-      if (retConsumer != null) {
-        consumer.setQueueState(retConsumer.getQueueState());
-=======
       // No need to unwrap queue state, since it is now stored in Opex
       if(retConsumer != null) {
         consumer.setStateType(retConsumer.getStateType());
->>>>>>> 5760007e
       }
     }
     if (tDequeueResult.getStatus().equals(TDequeueStatus.SUCCESS)) {
