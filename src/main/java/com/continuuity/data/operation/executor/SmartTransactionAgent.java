package com.continuuity.data.operation.executor;

import com.continuuity.api.data.OperationException;
import com.continuuity.api.data.OperationResult;
import com.continuuity.data.operation.Increment;
import com.continuuity.data.operation.OperationContext;
import com.continuuity.data.operation.Read;
import com.continuuity.data.operation.ReadAllKeys;
import com.continuuity.data.operation.ReadColumnRange;
import com.continuuity.data.operation.StatusCode;
import com.continuuity.data.operation.WriteOperation;
import com.google.common.collect.Lists;
import org.slf4j.Logger;
import org.slf4j.LoggerFactory;

import java.util.List;
import java.util.Map;

/**
 * This transaction agent defers all operations as long as possible while
 * preserving transactional semantics:
 * <ul>
 *   <li>write operations are deferred until a read operation is executed.</li>
 *   <li>when a read operation is received, it must return a value and thus
 *     execute immediately. Because it may depend on the writes that were already
 *     submitted, all deferred write operations are executed before the read.</li>
 *   <li>An increment counts as a read because it returns a result.</li>
 *   <li>The start of the transaction is deferred until the first operation is
 *     actually executed.</li>
 *   <li>Upon finish, all outstanding operations are executed, and the transaction
 *     is committed.</li>
 * </ul>
 * This agent aborts the current transaction whenever an operation fails - even if
 * it is a read operation. After a failure, no more operations may be submitted.
 *
 * This class is not thread-safe - any synchronization is up to the caller.
<<<<<<< HEAD
 *
=======
>>>>>>> 432607d3
 */
public class SmartTransactionAgent implements TransactionAgent {

  private static final Logger Log =
    LoggerFactory.getLogger(SmartTransactionAgent.class);

  // the actual operation executor
  private final OperationExecutor opex;
  // the operation context for all operations
  private final OperationContext context;
  // the list of currently deferred operations
  private final List<WriteOperation> deferred = Lists.newLinkedList();
  // the current transaction
  private Transaction xaction;
  // keep track of current state
  private State state = State.New;

  // helper enum
  private enum State { New, Running, Aborted, Finished }

  /**
   * Constructor must pass the operation executor and context.
   * @param opex the actual operation executor
   * @param context the operation context for all operations
   */
  public SmartTransactionAgent(OperationExecutor opex, OperationContext context) {
    this.opex = opex;
    this.context = context;
  }

  @Override
  public void start() throws OperationException {
    if (this.state == State.Running) {
      // in this case we want to throw a runtime exception. The transaction has started
      // and we must abort or commit it, otherwise data fabric may be inconsistent.
      throw new IllegalStateException("Transaction has already started.");
    }
    this.xaction = null;
    this.deferred.clear();
    this.state = State.Running;
  }

  @Override
  public void abort() throws OperationException {
    if (this.state == State.Aborted || this.state == State.Finished) {
      // might be called by some generic exception handler even though already aborted/finished - we allow that
      return;
    }

    // drop the deferred ops
    this.deferred.clear();

    try {
      if (this.xaction != null) {
        // transaction was started - it must be aborted
        this.opex.abort(this.context, this.xaction);
      }
    } catch (OperationException e) {
      // gracefully deal with abort of transaction that is already aborted
      if (e.getStatus() != StatusCode.INVALID_TRANSACTION) {
        throw e;
      }
    } finally {
      this.xaction = null;
      this.state = State.Aborted;
    }
  }

  @Override
  public void finish() throws OperationException {
    if (this.state != State.Running) {
      // we don't throw an exception here, but log a warning.
      // throw new IllegalStateException("Cannot finish because not running.");
      Log.warn("Attempt to finish a smart transaction that is " + this.state.name());
      return;
    }
    try {
      if (this.xaction == null) {
        if (this.deferred.isEmpty()) {
          return;
        }
        // we have no transaction yet, but we have operations:
        // execute them (together in a transaction internal to opex).
        this.opex.commit(this.context, deferred);
      } else if (this.deferred.isEmpty()) {
        // we have a transaction but no deferred ops: commit
        this.opex.commit(this.context, this.xaction);
      } else {
        // we have deferred operations and a transaction
        this.opex.commit(this.context, this.xaction, this.deferred);
      }
    } catch (OperationException e) {
      this.state = State.Aborted;
      throw e;
    } finally {
      this.xaction = null;
      this.deferred.clear();
    }
    this.state = State.Finished;
  }

  @Override
  public void submit(WriteOperation operation) throws OperationException {
    if (this.state != State.Running) {
      // in this case we want to throw a runtime exception. If we silently accept
      // operation(s), then these will most likely never be executed.
      throw new IllegalStateException("State must be Running to submit operations.");
    }
    // defer the operation
    this.deferred.add(operation);
  }

  @Override
  public void submit(List<WriteOperation> operations) throws OperationException {
    if (this.state != State.Running) {
      // in this case we want to throw a runtime exception. If we silently accept
      // operation(s), then these will most likely never be executed.
      throw new IllegalStateException("State must be Running to submit operations.");
    }
    // defer these operations
    this.deferred.addAll(operations);
  }

  // helper to execute all deferred writes before a read and ensure we have a transaction
  // also, if anything fails, make sure to clear the xaction
  private void executeDeferred() throws OperationException {
    if (this.state != State.Running) {
      // in this case we want to throw a runtime exception. If we silently accept
      // operation(s), then their behavior will be unpredictable;
      throw new IllegalStateException("State must be Running to submit operations.");
    }
    if (!this.deferred.isEmpty()) {
      try {
        // this will start, use and return a new transaction if xaction is null
        this.xaction = this.opex.execute(this.context, this.xaction, this.deferred);
        this.deferred.clear();
      } catch (OperationException e) {
        // opex aborts the transaction if the execute fails
        this.xaction = null;
        this.deferred.clear();
        this.state = State.Aborted;
        throw e;
      }
    }
    else if (this.xaction == null) {
      this.xaction = opex.startTransaction(this.context);
    }
  }

  @Override
  public Map<byte[], Long> execute(Increment increment) throws OperationException {
    // check state and get rid of deferred operations
    executeDeferred();
    // now execute the operation and make sure abort in case of failure
    try {
      return this.opex.increment(this.context, this.xaction, increment);
    } catch (OperationException e) {
      this.abort();
      throw e;
    }
  }

  @Override
  public OperationResult<Map<byte[], byte[]>> execute(Read read) throws OperationException {
    // check state and get rid of deferred operations
    executeDeferred();
    // now execute the operation and make sure abort in case of failure
    try {
      return this.opex.execute(this.context, this.xaction, read);
    } catch (OperationException e) {
      this.abort();
      throw e;
    }
  }

  @Override
  public OperationResult<Map<byte[], byte[]>> execute(ReadColumnRange read) throws OperationException {
    // check state and get rid of deferred operations
    executeDeferred();
    // now execute the operation and make sure abort in case of failure
    try {
      return this.opex.execute(this.context, this.xaction, read);
    } catch (OperationException e) {
      this.abort();
      throw e;
    }
  }

  @Override
  public OperationResult<List<byte[]>> execute(ReadAllKeys read) throws OperationException {
    // check state and get rid of deferred operations
    executeDeferred();
    // now execute the operation and make sure abort in case of failure
    try {
      return this.opex.execute(this.context, this.xaction, read);
    } catch (OperationException e) {
      this.abort();
      throw e;
    }
  }
}<|MERGE_RESOLUTION|>--- conflicted
+++ resolved
@@ -34,10 +34,6 @@
  * it is a read operation. After a failure, no more operations may be submitted.
  *
  * This class is not thread-safe - any synchronization is up to the caller.
-<<<<<<< HEAD
- *
-=======
->>>>>>> 432607d3
  */
 public class SmartTransactionAgent implements TransactionAgent {
 
