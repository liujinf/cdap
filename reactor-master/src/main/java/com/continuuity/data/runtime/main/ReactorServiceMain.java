package com.continuuity.data.runtime.main;

import com.continuuity.app.guice.AppFabricServiceRuntimeModule;
import com.continuuity.app.guice.ProgramRunnerRuntimeModule;
import com.continuuity.common.conf.CConfiguration;
import com.continuuity.common.conf.Constants;
import com.continuuity.common.guice.ConfigModule;
import com.continuuity.common.guice.DiscoveryRuntimeModule;
import com.continuuity.common.guice.IOModule;
import com.continuuity.common.guice.KafkaClientModule;
import com.continuuity.common.guice.LocationRuntimeModule;
import com.continuuity.common.guice.TwillModule;
import com.continuuity.common.guice.ZKClientModule;
import com.continuuity.common.metrics.MetricsCollectionService;
import com.continuuity.common.runtime.DaemonMain;
import com.continuuity.common.zookeeper.election.ElectionHandler;
import com.continuuity.common.zookeeper.election.LeaderElection;
import com.continuuity.data.runtime.DataFabricModules;
import com.continuuity.data.runtime.DataSetServiceModules;
import com.continuuity.data.security.HBaseSecureStoreUpdater;
import com.continuuity.data.security.HBaseTokenUtils;
import com.continuuity.data2.datafabric.dataset.service.DatasetService;
import com.continuuity.data2.util.hbase.HBaseTableUtilFactory;
import com.continuuity.gateway.auth.AuthModule;
import com.continuuity.hive.guice.HiveRuntimeModule;
import com.continuuity.hive.server.HiveServer;
import com.continuuity.internal.app.services.AppFabricServer;
import com.continuuity.logging.guice.LoggingModules;
import com.continuuity.metrics.guice.MetricsClientRuntimeModule;
import com.google.common.base.Charsets;
import com.google.common.base.Throwables;
import com.google.common.io.Files;
import com.google.common.util.concurrent.MoreExecutors;
import com.google.common.util.concurrent.Service;
import com.google.inject.Guice;
import com.google.inject.Injector;
import org.apache.hadoop.conf.Configuration;
import org.apache.hadoop.hbase.HBaseConfiguration;
import org.apache.hadoop.hbase.security.User;
import org.apache.hadoop.security.Credentials;
import org.apache.twill.api.TwillApplication;
import org.apache.twill.api.TwillController;
import org.apache.twill.api.TwillPreparer;
import org.apache.twill.api.TwillRunner;
import org.apache.twill.api.TwillRunnerService;
import org.apache.twill.api.logging.PrinterLogHandler;
import org.apache.twill.common.ServiceListenerAdapter;
import org.apache.twill.common.Services;
import org.apache.twill.kafka.client.KafkaClientService;
import org.apache.twill.yarn.YarnSecureStore;
import org.apache.twill.zookeeper.ZKClientService;
import org.slf4j.Logger;
import org.slf4j.LoggerFactory;

import java.io.File;
import java.io.IOException;
import java.io.PrintWriter;
import java.io.Writer;
import java.net.InetAddress;
import java.net.UnknownHostException;
import java.util.Iterator;
import java.util.concurrent.TimeUnit;
import java.util.concurrent.atomic.AtomicBoolean;

/**
 * Driver class for starting all reactor master services.
 * AppFabricHttpService
 * TwillRunnables: MetricsProcessor, MetricsHttp, LogSaver, TransactionService, StreamHandler.
 */
public class ReactorServiceMain extends DaemonMain {
  private static final Logger LOG = LoggerFactory.getLogger(ReactorServiceMain.class);

  private static final long MAX_BACKOFF_TIME_MS = TimeUnit.MILLISECONDS.convert(10, TimeUnit.MINUTES);
  private static final long SUCCESSFUL_RUN_DURATON_MS = TimeUnit.MILLISECONDS.convert(20, TimeUnit.MINUTES);

  public ReactorServiceMain(CConfiguration cConf, Configuration hConf) {
    this.cConf = cConf;
    this.hConf = hConf;
  }
  private boolean stopFlag = false;

  protected final CConfiguration cConf;
  protected final Configuration hConf;

  private final AtomicBoolean isLeader = new AtomicBoolean(false);

  private Injector baseInjector;
  private ZKClientService zkClientService;
  private LeaderElection leaderElection;
  private volatile TwillRunnerService twillRunnerService;
  private volatile TwillController twillController;
  private AppFabricServer appFabricServer;
  // TODO reintegrate once hive issues in distributed mode are fixed
  // private HiveServer hiveServer;
  private KafkaClientService kafkaClientService;
  private MetricsCollectionService metricsCollectionService;
  private DatasetService dsService;

  private String serviceName;
  private TwillApplication twillApplication;
  private long lastRunTimeMs = System.currentTimeMillis();
  private int currentRun = 0;

  public static void main(final String[] args) throws Exception {
    LOG.info("Starting Reactor Service Main...");
    new ReactorServiceMain(CConfiguration.create(), HBaseConfiguration.create()).doMain(args);
  }

  @Override
  public void init(String[] args) {
    twillApplication = createTwillApplication();
    if (twillApplication == null) {
      throw new IllegalArgumentException("TwillApplication cannot be null");
    }

    serviceName = twillApplication.configure().getName();

    cConf.set(Constants.Dataset.Manager.ADDRESS, getLocalHost().getCanonicalHostName());

    baseInjector = Guice.createInjector(
      new ConfigModule(cConf, hConf),
      new ZKClientModule(),
      new LocationRuntimeModule().getDistributedModules(),
      new LoggingModules().getDistributedModules(),
      new IOModule(),
      new AuthModule(),
      new KafkaClientModule(),
      new TwillModule(),
      new DiscoveryRuntimeModule().getDistributedModules(),
      new AppFabricServiceRuntimeModule().getDistributedModules(),
      new ProgramRunnerRuntimeModule().getDistributedModules(),
      new DataSetServiceModules().getDistributedModule(),
      new DataFabricModules().getDistributedModules(),
<<<<<<< HEAD
      new MetricsClientRuntimeModule().getDistributedModules(),
      new HiveRuntimeModule().getDistributedModules()
=======
      new MetricsClientRuntimeModule().getDistributedModules()
      // TODO reintegrate once hive issues in distributed mode are fixed
      // new HiveRuntimeModule().getDistributedModules()
>>>>>>> 1951015e
    );
    // Initialize ZK client
    zkClientService = baseInjector.getInstance(ZKClientService.class);
    kafkaClientService = baseInjector.getInstance(KafkaClientService.class);
    metricsCollectionService = baseInjector.getInstance(MetricsCollectionService.class);
    dsService = baseInjector.getInstance(DatasetService.class);
  }

  @Override
  public void start() {
    Services.chainStart(zkClientService, kafkaClientService, metricsCollectionService);

    leaderElection = new LeaderElection(zkClientService, "/election/" + serviceName, new ElectionHandler() {
      @Override
      public void leader() {
        LOG.info("Became leader.");
        Injector injector = baseInjector.createChildInjector();

        // TODO reintegrate once hive issues in distributed mode are fixed
        // hiveServer = injector.getInstance(HiveServer.class);
        // hiveServer.startAndWait();

        twillRunnerService = injector.getInstance(TwillRunnerService.class);
        twillRunnerService.startAndWait();
        // app fabric uses twillRunnerService for reporting some AM container metrics and getting live-info for apps,
        // make sure its started after twill runner is started.
        appFabricServer = injector.getInstance(AppFabricServer.class);
        appFabricServer.startAndWait();
        scheduleSecureStoreUpdate(twillRunnerService);
        runTwillApps();

        isLeader.set(true);
      }

      @Override
      public void follower() {
        LOG.info("Became follower.");

        dsService.stopAndWait();
        if (twillRunnerService != null) {
          twillRunnerService.stopAndWait();
        }
        if (appFabricServer != null) {
          appFabricServer.stopAndWait();
        }
        // TODO reintegrate once hive issues in distributed mode are fixed
        // if (hiveServer != null) {
          // hiveServer.stopAndWait();
        // }
        isLeader.set(false);
      }
    });
    leaderElection.start();
  }

  @Override
  public void stop() {
    LOG.info("Stopping {}", serviceName);
    stopFlag = true;

    dsService.stopAndWait();
    if (isLeader.get() && twillController != null) {
      twillController.stopAndWait();
    }

    leaderElection.stopAndWait();
    Services.chainStop(metricsCollectionService, kafkaClientService, zkClientService);
  }

  @Override
  public void destroy() {
  }

  private InetAddress getLocalHost() {
    try {
      return InetAddress.getLocalHost();
    } catch (UnknownHostException e) {
      LOG.error("Error obtaining localhost address", e);
      throw Throwables.propagate(e);
    }
  }

  private TwillApplication createTwillApplication() {
    try {
      return new ReactorTwillApplication(cConf, getSavedCConf(), getSavedHConf());
    } catch (Exception e) {
      throw  Throwables.propagate(e);
    }
  }

  private void scheduleSecureStoreUpdate(TwillRunner twillRunner) {
    if (User.isHBaseSecurityEnabled(hConf)) {
      HBaseSecureStoreUpdater updater = new HBaseSecureStoreUpdater(hConf);
      twillRunner.scheduleSecureStoreUpdate(updater, 30000L, updater.getUpdateInterval(), TimeUnit.MILLISECONDS);
    }
  }


  private TwillPreparer prepare(TwillPreparer preparer) {
    return preparer.withDependencies(new HBaseTableUtilFactory().get().getClass())
      .addSecureStore(YarnSecureStore.create(HBaseTokenUtils.obtainToken(hConf, new Credentials())));
  }

  private void runTwillApps() {
    // If service is already running, return handle to that instance
    Iterable<TwillController> twillControllers = lookupService();
    Iterator<TwillController> iterator = twillControllers.iterator();

    if (iterator.hasNext()) {
      LOG.info("{} application is already running", serviceName);
      twillController = iterator.next();

      if (iterator.hasNext()) {
        LOG.warn("Found more than one instance of {} running. Stopping the others...", serviceName);
        for (; iterator.hasNext(); ) {
          TwillController controller = iterator.next();
          LOG.warn("Stopping one extra instance of {}", serviceName);
          controller.stopAndWait();
        }
        LOG.warn("Done stopping extra instances of {}", serviceName);
      }
    } else {
      LOG.info("Starting {} application", serviceName);
      TwillPreparer twillPreparer = getPreparer();
      twillController = twillPreparer.start();

      twillController.addListener(new ServiceListenerAdapter() {

        @Override
        public void running() {
          if (!dsService.isRunning()) {
            LOG.info("Starting dataset service");
            dsService.startAndWait();
          }
        }

        @Override
        public void failed(Service.State from, Throwable failure) {
          LOG.error("{} failed with exception... restarting with back-off.", serviceName, failure);
          backOffRun();
        }

        @Override
        public void terminated(Service.State from) {
          LOG.warn("{} got terminated... restarting with back-off", serviceName);
          backOffRun();
        }
      }, MoreExecutors.sameThreadExecutor());
    }
  }

  private File getSavedHConf() throws IOException {
    File hConfFile = saveHConf(hConf, File.createTempFile("hConf", ".xml"));
    hConfFile.deleteOnExit();
    return hConfFile;
  }

  private File getSavedCConf() throws IOException {
    File cConfFile = saveCConf(cConf, File.createTempFile("cConf", ".xml"));
    cConfFile.deleteOnExit();
    return cConfFile;
  }

  /**
   * Wait for sometime while looking up service in twill.
   */
  private Iterable<TwillController> lookupService() {
    int count = 100;
    Iterable<TwillController> iterable = twillRunnerService.lookup(serviceName);

    try {

      for (int i = 0; i < count; ++i) {
        if (iterable.iterator().hasNext()) {
          return iterable;
        }

        TimeUnit.MILLISECONDS.sleep(20);
      }
    } catch (InterruptedException e) {
      LOG.warn("Got interrupted exception: ", e);
      Thread.currentThread().interrupt();
    }

    return iterable;
  }

  private TwillPreparer getPreparer() {
    return prepare(twillRunnerService.prepare(twillApplication)
                     .addLogHandler(new PrinterLogHandler(new PrintWriter(System.out)))
    );
  }

  private void backOffRun() {
    if (stopFlag) {
      LOG.warn("Not starting a new run when stopFlag is true");
      return;
    }

    if (System.currentTimeMillis() - lastRunTimeMs > SUCCESSFUL_RUN_DURATON_MS) {
      currentRun = 0;
    }

    try {

      long sleepMs = Math.min(500 * (long) Math.pow(2, currentRun), MAX_BACKOFF_TIME_MS);
      LOG.info("Current restart run = {}. Backing off for {} ms...", currentRun, sleepMs);
      TimeUnit.MILLISECONDS.sleep(sleepMs);

    } catch (InterruptedException e) {
      LOG.warn("Got interrupted exception: ", e);
      Thread.currentThread().interrupt();
    }

    runTwillApps();
    ++currentRun;
    lastRunTimeMs = System.currentTimeMillis();
  }

  private static File saveHConf(Configuration conf, File file) throws IOException {
    Writer writer = Files.newWriter(file, Charsets.UTF_8);
    try {
      conf.writeXml(writer);
    } finally {
      writer.close();
    }
    return file;
  }

  private File saveCConf(CConfiguration conf, File file) throws IOException {
    Writer writer = Files.newWriter(file, Charsets.UTF_8);
    try {
      conf.writeXml(writer);
    } finally {
      writer.close();
    }
    return file;
  }
}<|MERGE_RESOLUTION|>--- conflicted
+++ resolved
@@ -131,14 +131,9 @@
       new ProgramRunnerRuntimeModule().getDistributedModules(),
       new DataSetServiceModules().getDistributedModule(),
       new DataFabricModules().getDistributedModules(),
-<<<<<<< HEAD
-      new MetricsClientRuntimeModule().getDistributedModules(),
-      new HiveRuntimeModule().getDistributedModules()
-=======
       new MetricsClientRuntimeModule().getDistributedModules()
       // TODO reintegrate once hive issues in distributed mode are fixed
       // new HiveRuntimeModule().getDistributedModules()
->>>>>>> 1951015e
     );
     // Initialize ZK client
     zkClientService = baseInjector.getInstance(ZKClientService.class);
