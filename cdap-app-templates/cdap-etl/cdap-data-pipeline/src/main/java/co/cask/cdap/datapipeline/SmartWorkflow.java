--- conflicted
+++ resolved
@@ -47,11 +47,7 @@
 import co.cask.cdap.etl.api.batch.SparkCompute;
 import co.cask.cdap.etl.api.batch.SparkSink;
 import co.cask.cdap.etl.api.condition.Condition;
-<<<<<<< HEAD
-import co.cask.cdap.etl.api.lineage.field.Operation;
-=======
 import co.cask.cdap.etl.api.lineage.field.PipelineOperation;
->>>>>>> 197606cc
 import co.cask.cdap.etl.batch.ActionSpec;
 import co.cask.cdap.etl.batch.BatchPhaseSpec;
 import co.cask.cdap.etl.batch.BatchPipelineSpec;
@@ -69,11 +65,7 @@
 import co.cask.cdap.etl.common.DefaultMacroEvaluator;
 import co.cask.cdap.etl.common.DefaultStageMetrics;
 import co.cask.cdap.etl.common.LocationAwareMDCWrapperLogger;
-<<<<<<< HEAD
-import co.cask.cdap.etl.common.OperationTypeAdapter;
-=======
 import co.cask.cdap.etl.common.PipelineOperationTypeAdapter;
->>>>>>> 197606cc
 import co.cask.cdap.etl.common.PipelinePhase;
 import co.cask.cdap.etl.common.PipelineRuntime;
 import co.cask.cdap.etl.common.TrackedIterator;
@@ -127,15 +119,9 @@
                                                                                 Constants.PIPELINE_LIFECYCLE_TAG_VALUE);
   private static final Gson GSON = new GsonBuilder()
     .registerTypeAdapter(Schema.class, new SchemaTypeAdapter())
-<<<<<<< HEAD
-    .registerTypeAdapter(Operation.class, new OperationTypeAdapter()).create();
-  private static final Type STAGE_PROPERTIES_MAP = new TypeToken<Map<String, Map<String, String>>>() { }.getType();
-  private static final Type STAGE_OPERATIONS_MAP = new TypeToken<Map<String, List<Operation>>>() { }.getType();
-=======
     .registerTypeAdapter(PipelineOperation.class, new PipelineOperationTypeAdapter()).create();
   private static final Type STAGE_PROPERTIES_MAP = new TypeToken<Map<String, Map<String, String>>>() { }.getType();
   private static final Type STAGE_OPERATIONS_MAP = new TypeToken<Map<String, List<PipelineOperation>>>() { }.getType();
->>>>>>> 197606cc
 
   private final ApplicationConfigurer applicationConfigurer;
   private final Set<String> supportedPluginTypes;
@@ -566,24 +552,14 @@
     // Collect field operations from each phase
     WorkflowToken token = workflowContext.getToken();
     List<NodeValue> allNodeValues = token.getAll(Constants.FIELD_OPERATION_KEY_IN_WORKFLOW_TOKEN);
-<<<<<<< HEAD
-    Map<String, List<Operation>> allStageOperations = new HashMap<>();
-=======
     Map<String, List<PipelineOperation>> allStageOperations = new HashMap<>();
->>>>>>> 197606cc
     for (StageSpec stageSpec : spec.getStages()) {
       allStageOperations.put(stageSpec.getName(), new ArrayList<>());
     }
     for (NodeValue nodeValue : allNodeValues) {
-<<<<<<< HEAD
-      Map<String, List<Operation>> stageOperations
-              = GSON.fromJson(nodeValue.getValue().toString(), STAGE_OPERATIONS_MAP);
-      for (Map.Entry<String, List<Operation>> entry : stageOperations.entrySet()) {
-=======
       Map<String, List<PipelineOperation>> stageOperations
               = GSON.fromJson(nodeValue.getValue().toString(), STAGE_OPERATIONS_MAP);
       for (Map.Entry<String, List<PipelineOperation>> entry : stageOperations.entrySet()) {
->>>>>>> 197606cc
         allStageOperations.get(entry.getKey()).addAll(entry.getValue());
       }
     }
@@ -597,15 +573,9 @@
       }
     }
 
-<<<<<<< HEAD
-    LineageOperationsProcessor processor = new LineageOperationsProcessor(spec.getConnections(),
-                                                                          allStageOperations, noMergeRequiredStages);
-    Set<co.cask.cdap.api.lineage.field.Operation> processedOperations = processor.process();
-=======
     LineageOperationsProcessor processor = new LineageOperationsProcessor(spec.getConnections(), allStageOperations,
                                                                           noMergeRequiredStages);
     Set<Operation> processedOperations = processor.process();
->>>>>>> 197606cc
     if (!processedOperations.isEmpty()) {
       workflowContext.record(processedOperations);
     }
