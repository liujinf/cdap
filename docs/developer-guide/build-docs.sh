--- conflicted
+++ resolved
@@ -32,9 +32,6 @@
 REST_SOURCE="$SOURCE_PATH/rest.rst"
 REST_PDF="$SCRIPT_PATH/$BUILD_PDF/rest.pdf"
 
-INSTALL_GUIDE="$SCRIPT_PATH/../install-guide"
-INSTALL_SOURCE="$INSTALL_GUIDE/source/install.rst"
-
 WWW_PATH="/var/www/website-docs"
 
 if [ "x$2" == "x" ]; then
@@ -46,7 +43,6 @@
 
 ZIP_FILE_NAME=$HTML
 ZIP="$ZIP_FILE_NAME.zip"
-STAGING_SERVER="stg-web101.sw.joyent.continuuity.net"
 
 function usage() {
   cd $PRODUCT_PATH
@@ -56,17 +52,10 @@
   echo ""
   echo "  Options (select one)"
   echo "    build        Clean build of javadocs, docs (HTML and PDF), copy javadocs and pdfs, zip results"
-  echo "    stage        Stages docs and logins to server"
-<<<<<<< HEAD
-=======
-  echo "    stage-index  Stages the index page and logins to server"
->>>>>>> c7a2c2fc
   echo "  or "
   echo "    build-docs   Clean build of docs"
   echo "    javadocs     Clean build of javadocs"
   echo "    pdf-rest     Clean build of REST PDF"
-  echo "    pdf-install  Clean build of Install Guide PDF"
-  echo "    login        Logs you into $STAGING_SERVER"
   echo "    zip          Zips docs into $ZIP"
   echo "  or"
   echo "    depends      Build Site listing dependencies"  
@@ -98,14 +87,6 @@
   python $DOCS_PY -g pdf -o $REST_PDF $REST_SOURCE
 }
 
-function build_pdf_install() {
-  version
-  INSTALL_PDF="$INSTALL_GUIDE/$BUILD_PDF/$PRODUCT_INIT_CAP-Installation-Guide-v$PRODUCT_VERSION.pdf"
-  rm -rf $INSTALL_GUIDE/$BUILD_PDF
-  mkdir $INSTALL_GUIDE/$BUILD_PDF
-  python $DOCS_PY -g pdf -o $INSTALL_PDF $INSTALL_SOURCE
-}
-
 function copy_javadocs() {
   cd $BUILD_PATH/$HTML
   rm -rf $JAVADOCS
@@ -121,40 +102,6 @@
 function make_zip() {
   cd $SCRIPT_PATH/$BUILD
   zip -r $ZIP_FILE_NAME $HTML/*
-}
-
-function stage_docs() {
-  echo "Deploying docs..."
-  echo "rsync -vz $SCRIPT_PATH/$BUILD/$ZIP \"$USER@$STAGING_SERVER:$ZIP\""
-  rsync -vz $SCRIPT_PATH/$BUILD/$ZIP "$USER@$STAGING_SERVER:$ZIP"
-  version
-  cd_cmd="cd $WWW_PATH/$PRODUCT; ls"
-  remove_cmd="sudo rm -rf $PRODUCT_VERSION"
-  unzip_cmd="sudo unzip ~/$ZIP; sudo mv $HTML $PRODUCT_VERSION"
-  echo ""
-  echo "To install on server:"
-  echo ""
-  echo "  $cd_cmd"
-  echo "  $remove_cmd; ls"
-  echo "  $unzip_cmd; ls"
-  echo ""
-  echo "or, on one line:"
-  echo ""
-  echo "  $cd_cmd; $remove_cmd; ls; $unzip_cmd; ls"
-  echo ""
-  echo "or, using current branch:"
-  echo ""
-  echo "  $cd_cmd"
-  echo "  $remove_cmd-$GIT_BRANCH; ls"
-  echo "  $unzip_cmd-$GIT_BRANCH; ls"
-  echo ""
-  login_staging_server
-}
-
-function login_staging_server() {
-  echo "Logging into:"
-  echo "ssh \"$USER@$STAGING_SERVER\""
-  ssh "$USER@$STAGING_SERVER"
 }
 
 function build() {
@@ -196,15 +143,8 @@
   copy_license_pdfs ) copy_license_pdfs; exit 1;;
   javadocs )          build_javadocs; exit 1;;
   depends )           build_dependencies; exit 1;;
-  login )             login_staging_server; exit 1;;
-  pdf-install )       build_pdf_install; exit 1;;
   pdf-rest )          build_pdf_rest; exit 1;;
   sdk )               build_sdk; exit 1;;
-  stage )             stage_docs; exit 1;;
-<<<<<<< HEAD
-=======
-  stage-index )       stage_doc_index; exit 1;;
->>>>>>> c7a2c2fc
   version )           version; exit 1;;
   zip )               make_zip; exit 1;;
   * )                 usage; exit 1;;
