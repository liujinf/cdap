/*
 * Copyright © 2016 Cask Data, Inc.
 *
 * Licensed under the Apache License, Version 2.0 (the "License"); you may not
 * use this file except in compliance with the License. You may obtain a copy of
 * the License at
 *
 * http://www.apache.org/licenses/LICENSE-2.0
 *
 * Unless required by applicable law or agreed to in writing, software
 * distributed under the License is distributed on an "AS IS" BASIS, WITHOUT
 * WARRANTIES OR CONDITIONS OF ANY KIND, either express or implied. See the
 * License for the specific language governing permissions and limitations under
 * the License.
 */

package co.cask.cdap.app.runtime.spark;

import co.cask.cdap.api.ProgramLifecycle;
import co.cask.cdap.api.ProgramState;
import co.cask.cdap.api.ProgramStatus;
import co.cask.cdap.api.spark.Spark;
import co.cask.cdap.api.spark.SparkClientContext;
import co.cask.cdap.app.runtime.spark.distributed.SparkContainerLauncher;
import co.cask.cdap.app.runtime.spark.submit.SparkSubmitter;
import co.cask.cdap.common.conf.CConfiguration;
import co.cask.cdap.common.conf.Constants;
import co.cask.cdap.common.io.Locations;
import co.cask.cdap.common.lang.PropertyFieldSetter;
import co.cask.cdap.common.logging.LoggingContextAccessor;
import co.cask.cdap.common.twill.HadoopClassExcluder;
import co.cask.cdap.common.utils.DirUtils;
import co.cask.cdap.data2.dataset2.DynamicDatasetCache;
import co.cask.cdap.data2.transaction.Transactions;
import co.cask.cdap.data2.util.hbase.HBaseTableUtilFactory;
import co.cask.cdap.internal.app.runtime.DataSetFieldSetter;
import co.cask.cdap.internal.app.runtime.LocalizationUtils;
import co.cask.cdap.internal.app.runtime.MetricsFieldSetter;
import co.cask.cdap.internal.app.runtime.batch.distributed.ContainerLauncherGenerator;
import co.cask.cdap.internal.app.runtime.distributed.LocalizeResource;
import co.cask.cdap.internal.lang.Fields;
import co.cask.cdap.internal.lang.Reflections;
import com.google.common.base.Charsets;
import com.google.common.base.Joiner;
import com.google.common.base.Objects;
import com.google.common.base.Predicate;
import com.google.common.base.Predicates;
import com.google.common.base.Throwables;
import com.google.common.collect.ImmutableList;
import com.google.common.collect.Iterables;
import com.google.common.io.ByteStreams;
import com.google.common.io.Files;
import com.google.common.util.concurrent.AbstractExecutionThreadService;
import com.google.common.util.concurrent.ListenableFuture;
import com.google.common.util.concurrent.SettableFuture;
import org.apache.hadoop.conf.Configuration;
import org.apache.hadoop.util.ShutdownHookManager;
import org.apache.spark.SparkConf;
import org.apache.spark.deploy.SparkSubmit;
import org.apache.tephra.TransactionContext;
import org.apache.tephra.TransactionFailureException;
import org.apache.twill.api.ClassAcceptor;
import org.apache.twill.api.RunId;
import org.apache.twill.common.Cancellable;
import org.apache.twill.filesystem.LocalLocationFactory;
import org.apache.twill.filesystem.Location;
import org.apache.twill.internal.ApplicationBundler;
import org.slf4j.Logger;
import org.slf4j.LoggerFactory;
import scala.Tuple2;

import java.io.File;
import java.io.FileOutputStream;
import java.io.IOException;
import java.io.InputStream;
import java.io.Writer;
import java.lang.reflect.Field;
import java.lang.reflect.Method;
import java.net.URI;
import java.net.URISyntaxException;
import java.net.URL;
import java.nio.file.Paths;
import java.util.ArrayList;
import java.util.Arrays;
import java.util.Collection;
import java.util.Collections;
import java.util.Enumeration;
import java.util.HashMap;
import java.util.List;
import java.util.Map;
import java.util.Properties;
import java.util.concurrent.Callable;
import java.util.concurrent.Executor;
import java.util.concurrent.atomic.AtomicReference;
import java.util.jar.JarEntry;
import java.util.jar.JarFile;
import java.util.jar.JarOutputStream;
import javax.annotation.Nullable;

/**
 * Performs the actual execution of Spark job.
 * <p/>
 * Service start -> Performs job setup, and initialize call.
 * Service run -> Submits the spark job through {@link SparkSubmit}
 * Service triggerStop -> kill job
 * Service stop -> Commit/invalidate transaction, destroy, cleanup
 */
final class SparkRuntimeService extends AbstractExecutionThreadService {

  private static final String CDAP_LAUNCHER_JAR = "cdap-spark-launcher.jar";
  private static final String CDAP_SPARK_JAR = "cdap-spark.jar";

  private static final Logger LOG = LoggerFactory.getLogger(SparkRuntimeService.class);

  private final CConfiguration cConf;
  private final Spark spark;
  private final SparkRuntimeContext runtimeContext;
  private final File pluginArchive;
  private final SparkSubmitter sparkSubmitter;
  private final AtomicReference<ListenableFuture<RunId>> completion;
  private final BasicSparkClientContext context;

  private Callable<ListenableFuture<RunId>> submitSpark;
  private Runnable cleanupTask;

  SparkRuntimeService(CConfiguration cConf, Spark spark, @Nullable File pluginArchive,
                      SparkRuntimeContext runtimeContext, SparkSubmitter sparkSubmitter) {
    this.cConf = cConf;
    this.spark = spark;
    this.runtimeContext = runtimeContext;
    this.pluginArchive = pluginArchive;
    this.sparkSubmitter = sparkSubmitter;
    this.completion = new AtomicReference<>();
    this.context = new BasicSparkClientContext(runtimeContext);
  }

  @Override
  protected String getServiceName() {
    return "Spark - " + runtimeContext.getSparkSpecification().getName();
  }

  @Override
  protected void startUp() throws Exception {
    // additional spark job initialization at run-time
    // This context is for calling beforeSubmit and onFinish on the Spark program

    // Fields injection for the Spark program
    // It has to be done in here instead of in SparkProgramRunner for the @UseDataset injection
    // since the dataset cache being used in Spark is a MultiThreadDatasetCache
    // The AbstractExecutionThreadService guarantees that startUp(), run() and shutDown() all happens in the same thread
    Reflections.visit(spark, spark.getClass(),
                      new PropertyFieldSetter(runtimeContext.getSparkSpecification().getProperties()),
                      new DataSetFieldSetter(runtimeContext.getDatasetCache()),
                      new MetricsFieldSetter(runtimeContext));

    beforeSubmit();

    // Creates a temporary directory locally for storing all generated files.
    File tempDir = DirUtils.createTempDir(new File(cConf.get(Constants.CFG_LOCAL_DATA_DIR),
                                                   cConf.get(Constants.AppFabric.TEMP_DIR)).getAbsoluteFile());
    tempDir.mkdirs();
    this.cleanupTask = createCleanupTask(tempDir, System.getProperties());
    try {
      SparkRuntimeContextConfig contextConfig = new SparkRuntimeContextConfig(runtimeContext.getConfiguration());

      final File jobJar = generateJobJar(tempDir);
      final List<LocalizeResource> localizeResources = new ArrayList<>();

      String metricsConfPath;
      String logbackJarName = null;
      File sparkJar = null;

      if (contextConfig.isLocal()) {
        // In local mode, always copy (or link if local) user requested resources
        copyUserResources(context.getLocalizeResources(), tempDir);

        File metricsConf = SparkMetricsSink.writeConfig(File.createTempFile("metrics", ".properties", tempDir));
        metricsConfPath = metricsConf.getAbsolutePath();
      } else {
        // Localize all user requested files in distributed mode
        distributedUserResources(context.getLocalizeResources(), localizeResources);

        // Localize system files in distributed mode
        File programJar = Locations.linkOrCopy(runtimeContext.getProgram().getJarLocation(),
                                               new File(tempDir, SparkRuntimeContextProvider.PROGRAM_JAR_NAME));
        File expandedProgramJar = Locations.linkOrCopy(runtimeContext.getProgram().getJarLocation(),
                                                       new File(tempDir,
                                                                SparkRuntimeContextProvider.PROGRAM_JAR_EXPANDED_NAME));
        // Localize both the unexpanded and expanded program jar
        localizeResources.add(new LocalizeResource(programJar));
        localizeResources.add(new LocalizeResource(expandedProgramJar, true));

        localizeResources.add(new LocalizeResource(createLauncherJar(tempDir)));
        sparkJar = buildDependencyJar(tempDir);
        localizeResources.add(new LocalizeResource(sparkJar, true));
        localizeResources.add(new LocalizeResource(saveCConf(cConf, tempDir)));

        if (pluginArchive != null) {
          localizeResources.add(new LocalizeResource(pluginArchive, true));
        }

        File logbackJar = createLogbackJar(tempDir);
        if (logbackJar != null) {
          localizeResources.add(new LocalizeResource(logbackJar));
          logbackJarName = logbackJar.getName();
        }

        // Create metrics conf file in the current directory since
        // the same value for the "spark.metrics.conf" config needs to be used for both driver and executor processes
        // Also localize the metrics conf file to the executor nodes
        File metricsConf = SparkMetricsSink.writeConfig(File.createTempFile("metrics", ".properties",
                                                                            new File(System.getProperty("user.dir"))));
        metricsConfPath = metricsConf.getName();
        localizeResources.add(new LocalizeResource(metricsConf));

        // Preserves runtime information in the hConf
        Configuration hConf = contextConfig.set(runtimeContext, pluginArchive).getConfiguration();

        // Localize the hConf file to executor nodes
        localizeResources.add(new LocalizeResource(saveHConf(hConf, tempDir)));
      }

<<<<<<< HEAD
      final Map<String, String> configs = createSubmitConfigs(tempDir, metricsConfPath, logbackJarName,
                                                              context.getLocalizeResources(),
=======
      final Map<String, String> configs = createSubmitConfigs(sparkJar, tempDir, metricsConfPath, logbackJarName,
>>>>>>> 1f742ed7
                                                              contextConfig.isLocal());
      submitSpark = new Callable<ListenableFuture<RunId>>() {
        @Override
        public ListenableFuture<RunId> call() throws Exception {
          // If stop already requested on this service, don't submit the spark.
          // This happen when stop() was called whiling starting
          if (!isRunning()) {
            return immediateCancelledFuture();
          }
          return sparkSubmitter.submit(runtimeContext, configs, localizeResources, jobJar, runtimeContext.getRunId());
        }
      };
    } catch (Throwable t) {
      cleanupTask.run();
      throw t;
    }
  }

  @Override
  protected void run() throws Exception {
    ListenableFuture<RunId> jobCompletion = completion.getAndSet(submitSpark.call());
    // If the jobCompletion is not null, meaning the stop() was called before the atomic reference "completion" has been
    // updated. This mean the job is cancelled. We also need to cancel the future returned by submitSpark.call().
    if (jobCompletion != null) {
      completion.get().cancel(true);
    } else {
      // It's possible that the completion reference is changed by the triggerShutdown call between the getAndSet()
      // and the get() call here. But it's ok since the triggeredShutdown will always put a cancelled future in the
      // atomic reference and cancel the actual one.
      jobCompletion = completion.get();
    }

    try {
      // Block for job completion
      jobCompletion.get();
    } catch (Exception e) {
      // See if it is due to job cancelation. If it is, then it's not an error.
      if (jobCompletion.isCancelled()) {
        LOG.info("Spark program execution cancelled: {}", runtimeContext);
      } else {
        throw e;
      }
    }
  }

  @Override
  protected void shutDown() throws Exception {
    // Try to get from the submission future to see if the job completed successfully.
    ListenableFuture<RunId> jobCompletion = completion.get();
    ProgramState state = new ProgramState(ProgramStatus.COMPLETED, null);
    try {
      jobCompletion.get();
    } catch (Exception e) {
      if (jobCompletion.isCancelled()) {
        state = new ProgramState(ProgramStatus.KILLED, null);
      } else {
        state = new ProgramState(ProgramStatus.FAILED, Throwables.getRootCause(e).getMessage());
      }
    }

    try {
      if (spark instanceof ProgramLifecycle) {
        destroy(state);
      } else {
        onFinish(state);
      }
    } finally {
      cleanupTask.run();
      LOG.debug("Spark program completed: {}", runtimeContext);
    }
  }

  @Override
  protected void triggerShutdown() {
    LOG.debug("Stop requested for Spark Program {}", runtimeContext);
    // Replace the completion future with a cancelled one.
    // Also, try to cancel the current completion future if it exists.
    ListenableFuture<RunId> future = completion.getAndSet(this.<RunId>immediateCancelledFuture());
    if (future != null) {
      future.cancel(true);
    }
  }

  @Override
  protected Executor executor() {
    // Always execute in new daemon thread.
    //noinspection NullableProblems
    return new Executor() {
      @Override
      public void execute(final Runnable runnable) {
        final Thread t = new Thread(new Runnable() {

          @Override
          public void run() {
            // note: this sets logging context on the thread level
            LoggingContextAccessor.setLoggingContext(runtimeContext.getLoggingContext());
            runnable.run();
          }
        });
        t.setDaemon(true);
        t.setName("SparkRunner" + runtimeContext.getProgramName());
        t.start();
      }
    };
  }

  /**
   * Calls the {@link Spark#beforeSubmit(SparkClientContext)} for the pre 3.5 Spark programs, calls
   * the {@link ProgramLifecycle#initialize} otherwise.
   */
  @SuppressWarnings("unchecked")
  private void beforeSubmit() throws TransactionFailureException,
    InterruptedException {
    DynamicDatasetCache datasetCache = runtimeContext.getDatasetCache();
    TransactionContext txContext = datasetCache.newTransactionContext();
    Transactions.execute(txContext, spark.getClass().getName() + ".beforeSubmit()", new Callable<Void>() {
      @Override
      public Void call() throws Exception {
        Cancellable cancellable = SparkRuntimeUtils.setContextClassLoader(new SparkClassLoader(runtimeContext));
        try {
          context.setState(new ProgramState(ProgramStatus.INITIALIZING, null));
          if (spark instanceof ProgramLifecycle) {
            ((ProgramLifecycle) spark).initialize(context);
          } else {
            spark.beforeSubmit(context);
          }
          return null;
        } finally {
          cancellable.cancel();
        }
      }
    });
  }

  /**
   * Calls the {@link Spark#onFinish(boolean, SparkClientContext)} method.
   */
  private void onFinish(final ProgramState state)
    throws TransactionFailureException, InterruptedException {
    DynamicDatasetCache datasetCache = runtimeContext.getDatasetCache();
    TransactionContext txContext = datasetCache.newTransactionContext();

    Transactions.execute(txContext, spark.getClass().getName() + ".onFinish()", new Callable<Void>() {
      @Override
      public Void call() throws Exception {
        Cancellable cancellable = SparkRuntimeUtils.setContextClassLoader(new SparkClassLoader(runtimeContext));
        try {
          context.setState(state);
          spark.onFinish(state.getStatus() == ProgramStatus.COMPLETED, context);
          return null;
        } finally {
          cancellable.cancel();
        }
      }
    });
  }

  /**
   * Calls the destroy method of {@link ProgramLifecycle}.
   */
  private void destroy(final ProgramState state) {
    DynamicDatasetCache datasetCache = runtimeContext.getDatasetCache();
    TransactionContext txContext = datasetCache.newTransactionContext();
    try {
      Transactions.execute(txContext, spark.getClass().getName() + ".destroy()", new Callable<Void>() {
        @Override
        public Void call() throws Exception {
          Cancellable cancellable = SparkRuntimeUtils.setContextClassLoader(new SparkClassLoader(runtimeContext));
          try {
            context.setState(state);
            ((ProgramLifecycle) spark).destroy();
            return null;
          } finally {
            cancellable.cancel();
          }
        }
      });
    } catch (Throwable e) {
      LOG.warn("Error executing the destroy method of the Spark program {}",
               context.getApplicationSpecification().getName(), e);
    }
  }

  /**
   * Creates a JAR file which contains generate Spark YARN container main classes. Those classes
   * are used for intercepting the Java main method in the YARN container so that we can control the
   * ClassLoader creation.
   */
  private File createLauncherJar(File tempDir) throws IOException {
    File jarFile = new File(tempDir, CDAP_LAUNCHER_JAR);
    ContainerLauncherGenerator.generateLauncherJar(
      Arrays.asList("org.apache.spark.deploy.yarn.ApplicationMaster",
                    "org.apache.spark.executor.CoarseGrainedExecutorBackend"),
      SparkContainerLauncher.class, Files.newOutputStreamSupplier(jarFile));
    return jarFile;
  }

  /**
   * Creates the configurations for the spark submitter.
   */
  private Map<String, String> createSubmitConfigs(File sparkJar, File localDir,
                                                  String metricsConfPath, @Nullable String logbackJarName,
<<<<<<< HEAD
                                                  Map<String, LocalizeResource> localizedResources, boolean localMode) {
=======
                                                  boolean localMode) throws Exception {
>>>>>>> 1f742ed7
    Map<String, String> configs = new HashMap<>();

    // Make Spark UI runs on random port. By default, Spark UI runs on port 4040 and it will do a sequential search
    // of the next port if 4040 is already occupied. However, during the process, it unnecessarily logs big stacktrace
    // as WARN, which pollute the logs a lot if there are concurrent Spark job running (e.g. a fork in Workflow).
    configs.put("spark.ui.port", "0");

    // Setups the resources requirements for driver and executor. The user can override it with the SparkConf.
    configs.put("spark.driver.memory", context.getDriverResources().getMemoryMB() + "m");
    configs.put("spark.driver.cores", String.valueOf(context.getDriverResources().getVirtualCores()));
    configs.put("spark.executor.memory", context.getExecutorResources().getMemoryMB() + "m");
    configs.put("spark.executor.cores", String.valueOf(context.getExecutorResources().getVirtualCores()));

    // Add user specified configs first. CDAP specifics config will override them later if there are duplicates.
    SparkConf sparkConf = context.getSparkConf();
    if (sparkConf != null) {
      for (Tuple2<String, String> tuple : sparkConf.getAll()) {
        configs.put(tuple._1(), tuple._2());
      }
    }

    // CDAP-5854: On Windows * is a reserved character which cannot be used in paths. So adding the below to
    // classpaths will fail. Please see CDAP-5854.
    // In local mode spark program runs under the same jvm as cdap master and these jars will already be in the
    // classpath so adding them is not required. In non-local mode where spark driver and executors runs in a different
    // jvm we are adding these to their classpath.
    if (!localMode) {
      // Get all the jars in jobJar and sort them lexically before adding to the classpath
      // This allows CDAP classes to be picked up first before the Twill/Tephra classes
      List<String> jarFiles = new ArrayList<>();
      try (JarFile jobJarFile = new JarFile(sparkJar)) {
        Enumeration<JarEntry> entries = jobJarFile.entries();
        while (entries.hasMoreElements()) {
          JarEntry entry = entries.nextElement();
          if (entry.getName().startsWith("lib/") && entry.getName().endsWith(".jar")) {
            jarFiles.add(Paths.get("$PWD", CDAP_SPARK_JAR, entry.getName()).toString());
          }
        }
      }

      Collections.sort(jarFiles);
      Joiner joiner = Joiner.on(File.pathSeparator).skipNulls();
      String classpath = joiner.join(jarFiles);
      String extraClassPath = joiner.join(Paths.get("$PWD", CDAP_LAUNCHER_JAR), classpath,
                                          Paths.get("$PWD", CDAP_SPARK_JAR, "lib", "*"));
      if (logbackJarName != null) {
        extraClassPath = logbackJarName + File.pathSeparator + extraClassPath;
      }

      LOG.debug("Setting spark.driver.extraClassPath and spark.executor.extraClassPath to {}.", extraClassPath);
      // These are system specific and shouldn't allow user to modify them
      configs.put("spark.driver.extraClassPath", extraClassPath);
      configs.put("spark.executor.extraClassPath", extraClassPath);
    } else {
      // Only need to set this for local mode.
      // In distributed mode, Spark will not use this but instead use the yarn container directory.
      configs.put("spark.local.dir", localDir.getAbsolutePath());
    }

    configs.put("spark.metrics.conf", metricsConfPath);
    SparkRuntimeUtils.setLocalizedResources(localizedResources.keySet(), configs);

    return configs;
  }

  /**
   * Packages all the dependencies of the Spark job. It contains all CDAP classes that are needed to run the
   * user spark program.
   *
   * @param targetDir directory for the file to be created in
   * @return {@link File} of the dependency jar in the given target directory
   * @throws IOException if failed to package the jar
   */
  private File buildDependencyJar(File targetDir) throws IOException {
    Location tempLocation = new LocalLocationFactory(targetDir).create(CDAP_SPARK_JAR);

    final HadoopClassExcluder hadoopClassExcluder = new HadoopClassExcluder();
    ApplicationBundler appBundler = new ApplicationBundler(new ClassAcceptor() {

      @Override
      public boolean accept(String className, URL classUrl, URL classPathUrl) {
        // Exclude the spark-assembly and scala
        if (className.startsWith("org.apache.spark")
          || className.startsWith("scala")
          || classPathUrl.toString().contains("spark-assembly")) {
          return false;
        }
        return hadoopClassExcluder.accept(className, classUrl, classPathUrl);
      }
    });
    appBundler.createBundle(tempLocation, SparkMainWrapper.class, HBaseTableUtilFactory.getHBaseTableUtilClass());
    return new File(tempLocation.toURI());
  }

  /**
   * Generates an empty JAR file.
   *
   * @return The generated {@link File} in the given target directory
   */
  private File generateJobJar(File targetDir) throws IOException {
    File tempFile = new File(targetDir, "emptyJob.jar");
    JarOutputStream output = new JarOutputStream(new FileOutputStream(tempFile));
    output.close();
    return tempFile;
  }

  /**
   * Serialize {@link CConfiguration} to a file.
   *
   * @return The {@link File} of the serialized configuration in the given target directory.
   */
  private File saveCConf(CConfiguration cConf, File targetDir) throws IOException {
    File file = new File(targetDir, SparkRuntimeContextProvider.CCONF_FILE_NAME);
    try (Writer writer = Files.newWriter(file, Charsets.UTF_8)) {
      cConf.writeXml(writer);
    }
    return file;
  }

  /**
   * Creates a jar in the given directory that contains a logback.xml loaded from the current ClassLoader.
   *
   * @param targetDir directory where the logback.xml should be copied to
   * @return the {@link File} where the logback.xml jar copied to or {@code null} if "logback.xml" is not found
   *         in the current ClassLoader.
   */
  @Nullable
  private File createLogbackJar(File targetDir) throws IOException {
    // Localize logback.xml
    ClassLoader cl = Objects.firstNonNull(Thread.currentThread().getContextClassLoader(), getClass().getClassLoader());
    try (InputStream input = cl.getResourceAsStream("logback.xml")) {
      if (input != null) {
        File logbackJar = File.createTempFile("logback.xml", ".jar", targetDir);
        try (JarOutputStream output = new JarOutputStream(new FileOutputStream(logbackJar))) {
          output.putNextEntry(new JarEntry("logback.xml"));
          ByteStreams.copy(input, output);
        }
        return logbackJar;
      } else {
        LOG.warn("Could not find logback.xml for Spark!");
      }
    }
    return null;
  }

  /**
   * Serialize {@link Configuration} to a file.
   *
   * @return The {@link File} of the serialized configuration in the given target directory.
   */
  private File saveHConf(Configuration hConf, File targetDir) throws IOException {
    File file = new File(targetDir, SparkRuntimeContextProvider.HCONF_FILE_NAME);
    try (Writer writer = Files.newWriter(file, Charsets.UTF_8)) {
      hConf.writeXml(writer);
    }
    return file;
  }

  /**
   * Localizes resources to the given local directory. For resources on the local directory already, a symlink will be
   * created. Otherwise, it will be copied.
   *
   * @param resources the set of resources that need to be localized.
   * @param targetDir the target directory for the resources to copy / link to.
   * @return a map from resource name to local file path.
   */
  private void copyUserResources(Map<String, LocalizeResource> resources, File targetDir) throws IOException {
    for (Map.Entry<String, LocalizeResource> entry : resources.entrySet()) {
      LocalizationUtils.localizeResource(entry.getKey(), entry.getValue(), targetDir);
    }
  }

  /**
   * Appends user localize resources to the given {@link List} of {@link LocalizeResource}.
   */
  private void distributedUserResources(Map<String, LocalizeResource> resources,
                                        List<LocalizeResource> result) throws URISyntaxException {
    for (Map.Entry<String, LocalizeResource> entry : resources.entrySet()) {
      URI uri = entry.getValue().getURI();
      URI actualURI = new URI(uri.getScheme(), uri.getAuthority(), uri.getPath(), uri.getQuery(), entry.getKey());
      result.add(new LocalizeResource(actualURI, entry.getValue().isArchive()));
    }
  }

  /**
   * Creates a {@link Runnable} to be executed to cleanup resources after executing the spark program.
   *
   * @param directory The directory to be deleted
   * @param properties The set of system {@link Properties} prior to the job execution.
   */
  private Runnable createCleanupTask(final File directory, Properties properties) {
    final Map<String, String> retainingProperties = new HashMap<>();
    for (String key : properties.stringPropertyNames()) {
      if (key.startsWith("spark.")) {
        retainingProperties.put(key, properties.getProperty(key));
      }
    }

    return new Runnable() {

      @Override
      public void run() {
        cleanupShutdownHooks();
        invalidateBeanIntrospectorCache();

        // Cleanup all system properties setup by SparkSubmit
        Iterable<String> sparkKeys = Iterables.filter(System.getProperties().stringPropertyNames(),
                                                      Predicates.containsPattern("^spark\\."));
        for (String key : sparkKeys) {
          if (retainingProperties.containsKey(key)) {
            String value = retainingProperties.get(key);
            LOG.debug("Restoring Spark system property: {} -> {}", key, value);
            System.setProperty(key, value);
          } else {
            LOG.debug("Removing Spark system property: {}", key);
            System.clearProperty(key);
          }
        }

        try {
          DirUtils.deleteDirectoryContents(directory);
        } catch (IOException e) {
          LOG.warn("Failed to cleanup directory {}", directory);
        }
      }
    };
  }

  /**
   * Cleanup all shutdown hooks added by Spark and execute them directly.
   * This is needed so that for CDAP standalone, it won't leak memory through shutdown hooks.
   */
  private void cleanupShutdownHooks() {
    // With Hadoop 2, Spark uses the Hadoop ShutdownHookManager
    ShutdownHookManager manager = ShutdownHookManager.get();
    try {
      // Use reflection to get the shutdown hooks
      Method getShutdownHooksInOrder = manager.getClass().getDeclaredMethod("getShutdownHooksInOrder");
      if (!Collection.class.isAssignableFrom(getShutdownHooksInOrder.getReturnType())) {
        LOG.warn("Unsupported method {}. Spark shutdown hooks cleanup skipped.", getShutdownHooksInOrder);
        return;
      }
      getShutdownHooksInOrder.setAccessible(true);

      // Filter out hooks that are defined in the same SparkRunnerClassLoader as this SparkProgramRunner class
      // This is for the case when there are concurrent Spark job running in the same VM
      List<Runnable> hooks = ImmutableList.copyOf(
        Iterables.filter(
          Iterables.filter((Collection<?>) getShutdownHooksInOrder.invoke(manager), Runnable.class),
          new Predicate<Runnable>() {
            @Override
            public boolean apply(Runnable runnable) {
              return runnable.getClass().getClassLoader() == SparkRuntimeService.this.getClass().getClassLoader();
            }
          }
        )
      );

      for (Runnable hook : hooks) {
        LOG.debug("Running Spark shutdown hook {}", hook);
        hook.run();
        manager.removeShutdownHook(hook);
      }

    } catch (Exception e) {
      LOG.warn("Failed to cleanup Spark shutdown hooks.", e);
    }
  }

  /**
   * Clear the constructor cache in the BeanIntrospector to avoid leaking ClassLoader.
   */
  private void invalidateBeanIntrospectorCache() {
    try {
      // Get the class through reflection since some Spark version doesn't depend on the fasterxml scala module.
      // This is to avoid class not found issue
      Class<?> cls = Class.forName("com.fasterxml.jackson.module.scala.introspect.BeanIntrospector$");
      Field field = Fields.findField(cls, "ctorParamNamesCache");

      // See if it is a LoadingCache. Need to check with class name since in distributed mode assembly jar, the
      // guava classes are shaded and renamed.
      switch (field.getType().getName()) {
        // Get the cache field and invalid it.
        // The BeanIntrospector is a scala object and scala generates a static MODULE$ field to the singleton object
        // We need to make both two different class name because in the Spark assembly jar, the guava classes
        // get renamed. In unit-test, however, the class won't get renamed because they are pulled from dependency
        case "com.google.common.cache.LoadingCache":
        case "org.spark-project.guava.cache.LoadingCache":
          field.setAccessible(true);
          Object cache = field.get(Fields.findField(cls, "MODULE$").get(null));
          // Try to call the invalidateAll method of the cache
          Method invalidateAll = cache.getClass().getMethod("invalidateAll");
          invalidateAll.setAccessible(true);
          invalidateAll.invoke(cache);
          LOG.debug("BeanIntrospector.ctorParamNamesCache has been invalidated.");
        break;

        default:
          // Unexpected, maybe due to version change in the BeanIntrospector, hence log a WARN.
          LOG.warn("BeanIntrospector.ctorParamNamesCache is not a LoadingCache, may lead to memory leak in SDK." +
                     "Field type is {}", field.getType());
      }
    } catch (ClassNotFoundException e) {
      // Catch the case when there is no BeanIntrospector class. It is ok since some Spark version may not be using it.
      LOG.debug("No BeanIntrospector class found. The current Spark version is not using BeanIntrospector.");
    } catch (Exception e) {
      LOG.warn("Failed to cleanup BeanIntrospector cache, may lead to memory leak in SDK.", e);
    }
  }

  /**
   * Creates a {@link ListenableFuture} that is cancelled.
   */
  private <V> ListenableFuture<V> immediateCancelledFuture() {
    SettableFuture<V> future = SettableFuture.create();
    future.cancel(true);
    return future;
  }
}<|MERGE_RESOLUTION|>--- conflicted
+++ resolved
@@ -220,13 +220,8 @@
         localizeResources.add(new LocalizeResource(saveHConf(hConf, tempDir)));
       }
 
-<<<<<<< HEAD
-      final Map<String, String> configs = createSubmitConfigs(tempDir, metricsConfPath, logbackJarName,
-                                                              context.getLocalizeResources(),
-=======
       final Map<String, String> configs = createSubmitConfigs(sparkJar, tempDir, metricsConfPath, logbackJarName,
->>>>>>> 1f742ed7
-                                                              contextConfig.isLocal());
+                                                              context.getLocalizeResources(), contextConfig.isLocal());
       submitSpark = new Callable<ListenableFuture<RunId>>() {
         @Override
         public ListenableFuture<RunId> call() throws Exception {
@@ -428,11 +423,8 @@
    */
   private Map<String, String> createSubmitConfigs(File sparkJar, File localDir,
                                                   String metricsConfPath, @Nullable String logbackJarName,
-<<<<<<< HEAD
-                                                  Map<String, LocalizeResource> localizedResources, boolean localMode) {
-=======
+                                                  Map<String, LocalizeResource> localizedResources,
                                                   boolean localMode) throws Exception {
->>>>>>> 1f742ed7
     Map<String, String> configs = new HashMap<>();
 
     // Make Spark UI runs on random port. By default, Spark UI runs on port 4040 and it will do a sequential search
