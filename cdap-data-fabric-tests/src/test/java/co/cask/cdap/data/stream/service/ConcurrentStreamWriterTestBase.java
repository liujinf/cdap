/*
 * Copyright © 2015 Cask Data, Inc.
 *
 * Licensed under the Apache License, Version 2.0 (the "License"); you may not
 * use this file except in compliance with the License. You may obtain a copy of
 * the License at
 *
 * http://www.apache.org/licenses/LICENSE-2.0
 *
 * Unless required by applicable law or agreed to in writing, software
 * distributed under the License is distributed on an "AS IS" BASIS, WITHOUT
 * WARRANTIES OR CONDITIONS OF ANY KIND, either express or implied. See the
 * License for the specific language governing permissions and limitations under
 * the License.
 */

package co.cask.cdap.data.stream.service;

import co.cask.cdap.api.flow.flowlet.StreamEvent;
import co.cask.cdap.api.stream.StreamEventData;
import co.cask.cdap.common.conf.CConfiguration;
import co.cask.cdap.common.io.Locations;
import co.cask.cdap.data.runtime.LocationStreamFileWriterFactory;
import co.cask.cdap.data.stream.InMemoryStreamCoordinatorClient;
import co.cask.cdap.data.stream.NoopStreamAdmin;
import co.cask.cdap.data.stream.StreamCoordinatorClient;
import co.cask.cdap.data.stream.StreamDataFileReader;
import co.cask.cdap.data.stream.StreamDataFileWriter;
import co.cask.cdap.data.stream.StreamFileTestUtils;
import co.cask.cdap.data.stream.StreamFileType;
import co.cask.cdap.data.stream.StreamFileWriterFactory;
import co.cask.cdap.data.stream.StreamUtils;
import co.cask.cdap.data.stream.TimestampCloseable;
import co.cask.cdap.data2.transaction.stream.StreamAdmin;
import co.cask.cdap.data2.transaction.stream.StreamConfig;
import com.google.common.base.Charsets;
import com.google.common.collect.AbstractIterator;
import com.google.common.collect.ImmutableMap;
import com.google.common.collect.Lists;
import com.google.common.collect.Sets;
import org.apache.twill.filesystem.Location;
import org.apache.twill.filesystem.LocationFactory;
import org.junit.Assert;
import org.junit.ClassRule;
import org.junit.Test;
import org.junit.rules.TemporaryFolder;
import org.slf4j.Logger;
import org.slf4j.LoggerFactory;

import java.io.IOException;
import java.nio.ByteBuffer;
import java.util.List;
import java.util.Set;
import java.util.UUID;
import java.util.concurrent.CountDownLatch;
import java.util.concurrent.ExecutorService;
import java.util.concurrent.Executors;
import java.util.concurrent.TimeUnit;
import java.util.concurrent.atomic.AtomicInteger;

/**
 * Unit tests for the {@link ConcurrentStreamWriter}.
 */
public abstract class ConcurrentStreamWriterTestBase {

  private static final Logger LOG = LoggerFactory.getLogger(ConcurrentStreamWriterTestBase.class);

  @ClassRule
  public static final TemporaryFolder TMP_FOLDER = new TemporaryFolder();

  protected abstract LocationFactory getLocationFactory();

  @Test
  public void testConcurrentWrite() throws Exception {
    final String streamName = "testConcurrentWrite";
    String accountId = "account";
    StreamAdmin streamAdmin = new TestStreamAdmin(getLocationFactory(), Long.MAX_VALUE, 1000);
    int threads = 20;

    StreamFileWriterFactory fileWriterFactory = createStreamFileWriterFactory();
    final ConcurrentStreamWriter streamWriter = createStreamWriter(streamName, accountId, streamAdmin, threads,
                                                                   fileWriterFactory);

    // Starts 20 threads to write events through stream writer, each thread write 1000 events
    final int msgPerThread = 1000;
    final CountDownLatch startLatch = new CountDownLatch(1);
    final CountDownLatch completion = new CountDownLatch(threads);
    ExecutorService executor = Executors.newFixedThreadPool(threads);
    // Half of the threads write events one by one, the other half writes in batch of size 10
    for (int i = 0; i < threads / 2; i++) {
      executor.execute(createWriterTask(accountId, streamName, streamWriter,
                                        i, msgPerThread, 1, startLatch, completion));
    }
    for (int i = threads / 2; i < threads; i++) {
      executor.execute(createWriterTask(accountId, streamName, streamWriter,
                                        i, msgPerThread, 10, startLatch, completion));
    }
    startLatch.countDown();
    Assert.assertTrue(completion.await(60, TimeUnit.SECONDS));

    // Verify all events are written.
    // There should be only one partition and one file inside
    Location partitionLocation = streamAdmin.getConfig(streamName).getLocation().list().get(0);
    Location streamLocation = StreamUtils.createStreamLocation(partitionLocation,
                                                               fileWriterFactory.getFileNamePrefix(),
                                                               0, StreamFileType.EVENT);
    StreamDataFileReader reader = StreamDataFileReader.create(Locations.newInputSupplier(streamLocation));
    List<StreamEvent> events = Lists.newArrayListWithCapacity(threads * msgPerThread);
    // Should read all messages
    Assert.assertEquals(threads * msgPerThread, reader.read(events, Integer.MAX_VALUE, 0, TimeUnit.SECONDS));

    // Verify all messages as expected
    Assert.assertTrue(verifyEvents(threads, msgPerThread, events));

    reader.close();
    streamWriter.close();
  }

  @Test
  public void testConcurrentAppendFile() throws Exception {
    final String streamName = "testConcurrentFile";
    String accountId = "account";
    StreamAdmin streamAdmin = new TestStreamAdmin(getLocationFactory(), Long.MAX_VALUE, 1000);
    int threads = 20;

    StreamFileWriterFactory fileWriterFactory = createStreamFileWriterFactory();
    final ConcurrentStreamWriter streamWriter = createStreamWriter(streamName, accountId, streamAdmin, threads,
                                                                   fileWriterFactory);

    int msgCount = 10000;
    LocationFactory locationFactory = getLocationFactory();
    // Half of the threads will be calling appendFile, then other half append event one by one

    // Prepare the files first, each file has 10000 events.
    final List<FileInfo> fileInfos = Lists.newArrayList();
    for (int i = 0; i < threads / 2; i++) {
      fileInfos.add(generateFile(locationFactory, i, msgCount));
    }

    // Append file and write events
    final CountDownLatch startLatch = new CountDownLatch(1);
    final CountDownLatch completion = new CountDownLatch(threads);
    ExecutorService executor = Executors.newFixedThreadPool(threads);
    for (int i = 0; i < threads / 2; i++) {
      executor.execute(createAppendFileTask(accountId, streamName, streamWriter,
                                            fileInfos.get(i), startLatch, completion));
    }
    for (int i = threads / 2; i < threads; i++) {
      executor.execute(createWriterTask(accountId, streamName, streamWriter, i, msgCount, 50, startLatch, completion));
    }

    startLatch.countDown();
    Assert.assertTrue(completion.await(60, TimeUnit.SECONDS));

    // Verify all events are written.
    // There should be only one partition
    Location partitionLocation = streamAdmin.getConfig(streamName).getLocation().list().get(0);
    List<Location> files = partitionLocation.list();

    List<StreamEvent> events = Lists.newArrayListWithCapacity(threads * msgCount);
    for (Location location : files) {
      // Only create reader for the event file
      if (StreamFileType.getType(location.getName()) != StreamFileType.EVENT) {
        continue;
      }
      StreamDataFileReader reader = StreamDataFileReader.create(Locations.newInputSupplier(location));
      reader.read(events, Integer.MAX_VALUE, 0, TimeUnit.SECONDS);
    }

    Assert.assertTrue(verifyEvents(threads, msgCount, events));
  }

  private boolean verifyEvents(int threads, int msgPerThread, List<StreamEvent> events) {
    Set<String> messages = Sets.newHashSet();
    for (StreamEvent event : events) {
      Assert.assertTrue(messages.add(Charsets.UTF_8.decode(event.getBody()).toString()));
    }
    for (int i = 0; i < threads; i++) {
      for (int j = 0; j < msgPerThread; j++) {
        if (!messages.contains("Message " + j + " from " + i)) {
          return false;
        }
      }
    }
    return true;
  }

  private ConcurrentStreamWriter createStreamWriter(String streamName, String accountId, StreamAdmin streamAdmin,
                                                    int threads, StreamFileWriterFactory writerFactory)
    throws Exception {
    StreamConfig streamConfig = streamAdmin.getConfig(streamName);
    streamConfig.getLocation().mkdirs();

<<<<<<< HEAD
    StreamMetaStore streamMetaStore = new InMemoryStreamMetaStore();
    streamMetaStore.addStream(accountId, streamName);
    StreamCoordinatorClient streamCoordinatorClient = new InMemoryStreamCoordinatorClient(streamAdmin, streamMetaStore);
    return new ConcurrentStreamWriter(streamCoordinatorClient, streamAdmin, streamMetaStore,
                                      writerFactory, threads, new TestMetricsCollector());
=======
    StreamMetaStore streamMetaStore = new NoOpStreamMetaStore();
    StreamCoordinatorClient streamCoordinatorClient = new InMemoryStreamCoordinatorClient(streamAdmin, streamMetaStore);
    return new ConcurrentStreamWriter(streamCoordinatorClient, streamAdmin, streamMetaStore,
                                      writerFactory, threads, new TestMetricsCollectorFactory());
>>>>>>> 41fa5a52
  }

  private Runnable createWriterTask(final String accountId, final String streamName,
                                    final ConcurrentStreamWriter streamWriter,
                                    final int threadId, final int msgCount, final int batchSize,
                                    final CountDownLatch startLatch, final CountDownLatch completion) {
    return new Runnable() {
      @Override
      public void run() {
        try {
          startLatch.await();
          if (batchSize == 1) {
            // Write events one by one
            for (int j = 0; j < msgCount; j++) {
              ByteBuffer body = Charsets.UTF_8.encode("Message " + j + " from " + threadId);
              streamWriter.enqueue(accountId, streamName, ImmutableMap.<String, String>of(), body);
            }
          } else {
            // Writes event in batch of the given batch size
            final AtomicInteger written = new AtomicInteger(0);
            final MutableStreamEventData data = new MutableStreamEventData();

            while (written.get() < msgCount) {
              streamWriter.enqueue(accountId, streamName, new AbstractIterator<StreamEventData>() {
                int count = 0;

                @Override
                protected StreamEventData computeNext() {
                  // Keep returning message until returned "batchSize" messages
                  if (written.get() >= msgCount || count == batchSize) {
                    return endOfData();
                  }
                  ByteBuffer body = Charsets.UTF_8.encode("Message " + written.get() + " from " + threadId);
                  count++;
                  written.incrementAndGet();
                  return data.setBody(body);
                }
              });
            }
          }
        } catch (Exception e) {
          LOG.error("Failed to write", e);
        } finally {
          completion.countDown();
        }
      }
    };
  }

  private Runnable createAppendFileTask(final String accountId, final String streamName,
                                        final ConcurrentStreamWriter streamWriter, final FileInfo fileInfo,
                                        final CountDownLatch startLatch, final CountDownLatch completion) {
    return new Runnable() {
      @Override
      public void run() {
        try {
          startLatch.await();
          streamWriter.appendFile(accountId, streamName, fileInfo.eventLocation, fileInfo.indexLocation,
                                  fileInfo.events, fileInfo.closeable);
        } catch (Exception e) {
          LOG.error("Failed to append file", e);
        } finally {
          completion.countDown();
        }
      }
    };
  }

  private StreamFileWriterFactory createStreamFileWriterFactory() {
    CConfiguration cConf = CConfiguration.create();
    return new LocationStreamFileWriterFactory(cConf);
  }

  private FileInfo generateFile(LocationFactory locationFactory, int id, int events) throws IOException {
    Location eventLocation = locationFactory.create(UUID.randomUUID().toString());
    Location indexLocation = locationFactory.create(UUID.randomUUID().toString());

    StreamDataFileWriter writer = new StreamDataFileWriter(Locations.newOutputSupplier(eventLocation),
                                                           Locations.newOutputSupplier(indexLocation),
                                                           1000L);
    for (int i = 0; i < events; i++) {
      writer.append(StreamFileTestUtils.createEvent(System.currentTimeMillis(), "Message " + i + " from " + id));
      if (i % 50 == 0) {
        writer.flush();
      }
    }
    writer.flush();
    return new FileInfo(eventLocation, indexLocation, writer, events);
  }

  private static final class FileInfo {
    private final Location eventLocation;
    private final Location indexLocation;
    private final TimestampCloseable closeable;
    private final long events;

    private FileInfo(Location eventLocation, Location indexLocation, TimestampCloseable closeable, long events) {
      this.eventLocation = eventLocation;
      this.indexLocation = indexLocation;
      this.closeable = closeable;
      this.events = events;
    }
  }

  private static final class TestStreamAdmin extends NoopStreamAdmin {

    private final LocationFactory locationFactory;
    private final long partitionDuration;
    private final long indexInterval;

    private TestStreamAdmin(LocationFactory locationFactory, long partitionDuration, long indexInterval) {
      this.locationFactory = locationFactory;
      this.partitionDuration = partitionDuration;
      this.indexInterval = indexInterval;
    }

    @Override
    public boolean exists(String name) throws Exception {
      return true;
    }

    @Override
    public StreamConfig getConfig(String streamName) throws IOException {
      Location streamLocation = locationFactory.create(streamName);
      return new StreamConfig(streamName, partitionDuration, indexInterval, Long.MAX_VALUE, streamLocation, null);
    }
  }

  private static final class TestMetricsCollectorFactory implements StreamMetricsCollectorFactory {
    @Override
    public StreamMetricsCollector createMetricsCollector(String streamName) {
      return new StreamMetricsCollector() {
        @Override
        public void emitMetrics(long bytesWritten, long eventsWritten) {
          // No-op
        }
      };
    }
  }
}<|MERGE_RESOLUTION|>--- conflicted
+++ resolved
@@ -191,18 +191,11 @@
     StreamConfig streamConfig = streamAdmin.getConfig(streamName);
     streamConfig.getLocation().mkdirs();
 
-<<<<<<< HEAD
     StreamMetaStore streamMetaStore = new InMemoryStreamMetaStore();
     streamMetaStore.addStream(accountId, streamName);
     StreamCoordinatorClient streamCoordinatorClient = new InMemoryStreamCoordinatorClient(streamAdmin, streamMetaStore);
     return new ConcurrentStreamWriter(streamCoordinatorClient, streamAdmin, streamMetaStore,
-                                      writerFactory, threads, new TestMetricsCollector());
-=======
-    StreamMetaStore streamMetaStore = new NoOpStreamMetaStore();
-    StreamCoordinatorClient streamCoordinatorClient = new InMemoryStreamCoordinatorClient(streamAdmin, streamMetaStore);
-    return new ConcurrentStreamWriter(streamCoordinatorClient, streamAdmin, streamMetaStore,
                                       writerFactory, threads, new TestMetricsCollectorFactory());
->>>>>>> 41fa5a52
   }
 
   private Runnable createWriterTask(final String accountId, final String streamName,
