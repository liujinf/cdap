/*
 * Copyright © 2014 Cask Data, Inc.
 *
 * Licensed under the Apache License, Version 2.0 (the "License"); you may not
 * use this file except in compliance with the License. You may obtain a copy of
 * the License at
 *
 * http://www.apache.org/licenses/LICENSE-2.0
 *
 * Unless required by applicable law or agreed to in writing, software
 * distributed under the License is distributed on an "AS IS" BASIS, WITHOUT
 * WARRANTIES OR CONDITIONS OF ANY KIND, either express or implied. See the
 * License for the specific language governing permissions and limitations under
 * the License.
 */

package co.cask.cdap.examples.sparkpagerank;

import co.cask.cdap.api.annotation.Handle;
import co.cask.cdap.api.annotation.UseDataSet;
import co.cask.cdap.api.app.AbstractApplication;
import co.cask.cdap.api.common.Bytes;
import co.cask.cdap.api.data.stream.Stream;
import co.cask.cdap.api.dataset.lib.ObjectStore;
import co.cask.cdap.api.dataset.lib.ObjectStores;
import co.cask.cdap.api.procedure.AbstractProcedure;
import co.cask.cdap.api.procedure.ProcedureRequest;
import co.cask.cdap.api.procedure.ProcedureResponder;
import co.cask.cdap.api.procedure.ProcedureResponse;
import co.cask.cdap.api.spark.AbstractSpark;
import co.cask.cdap.api.spark.SparkSpecification;
import co.cask.cdap.internal.io.UnsupportedTypeException;
import org.slf4j.Logger;
import org.slf4j.LoggerFactory;

import java.io.IOException;
import java.nio.charset.Charset;
import java.util.Arrays;

/**
 * Application that calculates page rank of URLs from an input stream.
 */
public class SparkPageRankApp extends AbstractApplication {

  public static final Charset UTF8 = Charset.forName("UTF-8");

  @Override
  public void configure() {
    setName("SparkPageRank");
    setDescription("Spark page rank app");
    
    // Ingest data into the Application via a Stream
    addStream(new Stream("backlinkURLStream"));

    // Run a Spark program on the acquired data
    addSpark(new SparkPageRankSpecification());
    
    // Query the processed data using a Procedure
    addProcedure(new RanksProcedure());

    // Store input and processed data in ObjectStore Datasets
    try {
      ObjectStores.createObjectStore(getConfigurer(), "ranks", Double.class);
    } catch (UnsupportedTypeException e) {
      // This exception is thrown by ObjectStore if its parameter type cannot be
      // (de)serialized (for example, if it is an interface and not a class, then there is
      // no auto-magic way deserialize an object.) In this case that will not happen
      // because String and Double are actual classes.
      throw new RuntimeException(e);
    }
  }

  /**
   * A Spark program that calculates page rank.
   */
  public static class SparkPageRankSpecification extends AbstractSpark {
    @Override
    public SparkSpecification configure() {
      return SparkSpecification.Builder.with()
        .setName("SparkPageRankProgram")
        .setDescription("Spark Page Rank Program")
        .setMainClassName(SparkPageRankProgram.class.getName())
        .build();
    }
  }

  /**
<<<<<<< HEAD
=======
   * This is a simple Flow that consumes URL pair events from a Stream and stores them in a dataset.
   */
  public static class BackLinkFlow implements Flow {

    @Override
    public FlowSpecification configure() {
      return FlowSpecification.Builder.with()
        .setName("BackLinkFlow")
        .setDescription("Reads URL pair and stores in dataset")
        .withFlowlets()
        .add("reader", new BacklinkURLsReader())
        .connect()
        .fromStream("backlinkURLStream").to("reader")
        .build();
    }
  }

  /**
   * This Flowlet reads events from a Stream and saves them to a datastore.
   */
  public static class BacklinkURLsReader extends AbstractFlowlet {

    private static final Logger LOG = LoggerFactory.getLogger(BacklinkURLsReader.class);

    // Annotation indicates that backlinkURLs dataset is used in the Flowlet.
    @UseDataSet("backlinkURLs")
    private ObjectStore<String> backlinkStore;

    /**
     * Input file format should be pairs of an URL and a backlink URL:
     * URL backlink-URL
     * URL backlink-URL
     * URL backlink-URL
     * ...
     * where URL and its backlink URL are separated by a space.
     */
    @ProcessInput
    public void process(StreamEvent event) {
      String body = Bytes.toString(event.getBody());
      LOG.trace("Backlink info: {}", body);
      // Store the URL pairs in one row. One pair is kept in the value of an table entry.
      backlinkStore.write(getIdAsByte(UUID.randomUUID()), body);
    }

    private static byte[] getIdAsByte(UUID uuid) {
      ByteBuffer bb = ByteBuffer.wrap(new byte[16]);
      bb.putLong(uuid.getMostSignificantBits());
      bb.putLong(uuid.getLeastSignificantBits());
      return bb.array();
    }
  }

  /**
>>>>>>> 6fe31a3c
   * A Procedure that returns rank of the URL.
   */
  public static class RanksProcedure extends AbstractProcedure {

    private static final Logger LOG = LoggerFactory.getLogger(RanksProcedure.class);

    // Annotation indicates that ranks dataset is used in the Procedure.
    @UseDataSet("ranks")
    private ObjectStore<Double> ranks;

    @Handle("rank")
    public void getRank(ProcedureRequest request, ProcedureResponder responder)
      throws IOException, InterruptedException {

      // Get the url from the query parameters.
      String urlParam = "";
      for (String key : request.getArguments().keySet()) {
        if (key.equalsIgnoreCase("url")) {
          urlParam = request.getArgument(key);
        }
      }
      if (urlParam.isEmpty()) {
        responder.error(ProcedureResponse.Code.CLIENT_ERROR, "URL must be given as argument");
      }
      byte[] url = urlParam.getBytes(UTF8);

      // Get the rank from the ranks dataset.
      Double rank = ranks.read(url);
      if (rank == null) {
        responder.error(ProcedureResponse.Code.NOT_FOUND, "No rank found for " + urlParam);
        return;
      }

      LOG.trace("Key: {}, Data: {}", Arrays.toString(url), rank);

      // Send response in JSON format.
      responder.sendJson(String.valueOf(rank));
    }
  }
}<|MERGE_RESOLUTION|>--- conflicted
+++ resolved
@@ -19,7 +19,6 @@
 import co.cask.cdap.api.annotation.Handle;
 import co.cask.cdap.api.annotation.UseDataSet;
 import co.cask.cdap.api.app.AbstractApplication;
-import co.cask.cdap.api.common.Bytes;
 import co.cask.cdap.api.data.stream.Stream;
 import co.cask.cdap.api.dataset.lib.ObjectStore;
 import co.cask.cdap.api.dataset.lib.ObjectStores;
@@ -85,62 +84,6 @@
   }
 
   /**
-<<<<<<< HEAD
-=======
-   * This is a simple Flow that consumes URL pair events from a Stream and stores them in a dataset.
-   */
-  public static class BackLinkFlow implements Flow {
-
-    @Override
-    public FlowSpecification configure() {
-      return FlowSpecification.Builder.with()
-        .setName("BackLinkFlow")
-        .setDescription("Reads URL pair and stores in dataset")
-        .withFlowlets()
-        .add("reader", new BacklinkURLsReader())
-        .connect()
-        .fromStream("backlinkURLStream").to("reader")
-        .build();
-    }
-  }
-
-  /**
-   * This Flowlet reads events from a Stream and saves them to a datastore.
-   */
-  public static class BacklinkURLsReader extends AbstractFlowlet {
-
-    private static final Logger LOG = LoggerFactory.getLogger(BacklinkURLsReader.class);
-
-    // Annotation indicates that backlinkURLs dataset is used in the Flowlet.
-    @UseDataSet("backlinkURLs")
-    private ObjectStore<String> backlinkStore;
-
-    /**
-     * Input file format should be pairs of an URL and a backlink URL:
-     * URL backlink-URL
-     * URL backlink-URL
-     * URL backlink-URL
-     * ...
-     * where URL and its backlink URL are separated by a space.
-     */
-    @ProcessInput
-    public void process(StreamEvent event) {
-      String body = Bytes.toString(event.getBody());
-      LOG.trace("Backlink info: {}", body);
-      // Store the URL pairs in one row. One pair is kept in the value of an table entry.
-      backlinkStore.write(getIdAsByte(UUID.randomUUID()), body);
-    }
-
-    private static byte[] getIdAsByte(UUID uuid) {
-      ByteBuffer bb = ByteBuffer.wrap(new byte[16]);
-      bb.putLong(uuid.getMostSignificantBits());
-      bb.putLong(uuid.getLeastSignificantBits());
-      return bb.array();
-    }
-  }
-
-  /**
->>>>>>> 6fe31a3c
    * A Procedure that returns rank of the URL.
    */
   public static class RanksProcedure extends AbstractProcedure {
