/*
 * Copyright © 2014-2015 Cask Data, Inc.
 *
 * Licensed under the Apache License, Version 2.0 (the "License"); you may not
 * use this file except in compliance with the License. You may obtain a copy of
 * the License at
 *
 * http://www.apache.org/licenses/LICENSE-2.0
 *
 * Unless required by applicable law or agreed to in writing, software
 * distributed under the License is distributed on an "AS IS" BASIS, WITHOUT
 * WARRANTIES OR CONDITIONS OF ANY KIND, either express or implied. See the
 * License for the specific language governing permissions and limitations under
 * the License.
 */

package co.cask.cdap.logging.appender.kafka;

import ch.qos.logback.classic.LoggerContext;
import ch.qos.logback.core.util.StatusPrinter;
import co.cask.cdap.common.conf.CConfiguration;
import co.cask.cdap.common.conf.Constants;
import co.cask.cdap.common.guice.ConfigModule;
import co.cask.cdap.common.guice.LocationRuntimeModule;
import co.cask.cdap.common.logging.LoggingContext;
import co.cask.cdap.common.logging.LoggingContextAccessor;
import co.cask.cdap.data.runtime.DataSetServiceModules;
import co.cask.cdap.data2.datafabric.dataset.InMemoryDefinitionRegistryFactory;
import co.cask.cdap.data2.dataset2.DatasetFramework;
import co.cask.cdap.data2.dataset2.InMemoryDatasetFramework;
import co.cask.cdap.data2.dataset2.module.lib.inmemory.InMemoryTableModule;
import co.cask.cdap.logging.KafkaTestBase;
import co.cask.cdap.logging.LoggingConfiguration;
import co.cask.cdap.logging.appender.LogAppender;
import co.cask.cdap.logging.appender.LogAppenderInitializer;
import co.cask.cdap.logging.appender.LoggingTester;
import co.cask.cdap.logging.context.FlowletLoggingContext;
import co.cask.cdap.logging.read.DistributedLogReader;
import co.cask.cdap.proto.Id;
import co.cask.cdap.test.SlowTests;
import co.cask.tephra.TransactionManager;
import co.cask.tephra.runtime.TransactionModules;
import com.google.inject.AbstractModule;
import com.google.inject.Guice;
import com.google.inject.Injector;
import org.apache.hadoop.conf.Configuration;
import org.apache.hadoop.hbase.HBaseConfiguration;
import org.junit.AfterClass;
import org.junit.BeforeClass;
import org.junit.ClassRule;
import org.junit.Test;
import org.junit.experimental.categories.Category;
import org.junit.rules.TemporaryFolder;
import org.slf4j.Logger;
import org.slf4j.LoggerFactory;

import java.io.ByteArrayOutputStream;
import java.io.PrintStream;

/**
 * Kafka Test for logging.
 */
@Category(SlowTests.class)
public class TestKafkaLogging extends KafkaTestBase {

<<<<<<< HEAD
  @BeforeClass
  public static void init() throws Exception {
    cConf = CConfiguration.create();
    cConf.set(LoggingConfiguration.KAFKA_SEED_BROKERS, "localhost:" + KafkaTestBase.getKafkaPort());
    cConf.set(LoggingConfiguration.NUM_PARTITIONS, "2");
    cConf.set(LoggingConfiguration.KAFKA_PRODUCER_TYPE, "sync");

    dsFramework = new InMemoryDatasetFramework(new InMemoryDefinitionRegistryFactory(), cConf);
    dsFramework.addModule(Id.DatasetModule.from(Constants.SYSTEM_NAMESPACE_ID, "table"),
                          new InMemoryTableModule());
=======
  @ClassRule
  public static final TemporaryFolder TMP_FOLDER = new TemporaryFolder();
>>>>>>> 073547b8

  private static Injector injector;
  private static TransactionManager txManager;

<<<<<<< HEAD
    LogAppender appender = new KafkaLogAppender(cConf);
=======
  @BeforeClass
  public static void init() throws Exception {
    Configuration hConf = HBaseConfiguration.create();
    CConfiguration cConf = CConfiguration.create();
    cConf.set(LoggingConfiguration.KAFKA_SEED_BROKERS, "localhost:" + KafkaTestBase.getKafkaPort());
    cConf.set(LoggingConfiguration.NUM_PARTITIONS, "2");
    cConf.set(LoggingConfiguration.KAFKA_PRODUCER_TYPE, "sync");
    cConf.set(Constants.CFG_LOCAL_DATA_DIR, TMP_FOLDER.newFolder().getAbsolutePath());
    injector = Guice.createInjector(
      new ConfigModule(cConf, hConf),
      new LocationRuntimeModule().getInMemoryModules(),
      new TransactionModules().getInMemoryModules(),
      new AbstractModule() {
        @Override
        protected void configure() {
          bind(DatasetFramework.class)
            .toInstance(new InMemoryDatasetFramework(new InMemoryDefinitionRegistryFactory()));
        }
      });

    txManager = injector.getInstance(TransactionManager.class);
    txManager.startAndWait();

    DatasetFramework dsFramework = injector.getInstance(DatasetFramework.class);
    dsFramework.addModule(Id.DatasetModule.from(Constants.SYSTEM_NAMESPACE_ID, "table"),
                          new InMemoryTableModule());

    LogAppender appender = injector.getInstance(KafkaLogAppender.class);
>>>>>>> 073547b8
    new LogAppenderInitializer(appender).initialize("TestKafkaLogging");

    Logger logger = LoggerFactory.getLogger("TestKafkaLogging");
    Exception e1 = new Exception("Test Exception1");
    Exception e2 = new Exception("Test Exception2", e1);

    LoggingContextAccessor.setLoggingContext(new FlowletLoggingContext("TFL_ACCT_2", "APP_1", "FLOW_1", "FLOWLET_1"));
    for (int i = 0; i < 40; ++i) {
      logger.warn("ACCT_2 Test log message " + i + " {} {}", "arg1", "arg2", e2);
    }

    LoggingContextAccessor.setLoggingContext(new FlowletLoggingContext("TFL_ACCT_1", "APP_1", "FLOW_1", "FLOWLET_1"));
    for (int i = 0; i < 20; ++i) {
      logger.warn("Test log message " + i + " {} {}", "arg1", "arg2", e2);
    }

    LoggingContextAccessor.setLoggingContext(new FlowletLoggingContext("TFL_ACCT_2", "APP_1", "FLOW_1", "FLOWLET_1"));
    for (int i = 40; i < 80; ++i) {
      logger.warn("ACCT_2 Test log message " + i + " {} {}", "arg1", "arg2", e2);
    }

    LoggingContextAccessor.setLoggingContext(new FlowletLoggingContext("TFL_ACCT_1", "APP_1", "FLOW_1", "FLOWLET_1"));
    for (int i = 20; i < 40; ++i) {
      logger.warn("Test log message " + i + " {} {}", "arg1", "arg2", e2);
    }

    LoggingContextAccessor.setLoggingContext(new FlowletLoggingContext("TFL_ACCT_1", "APP_1", "FLOW_1", "FLOWLET_1"));
    for (int i = 40; i < 60; ++i) {
      logger.warn("Test log message " + i + " {} {}", "arg1", "arg2", e2);
    }

    LoggingContextAccessor.setLoggingContext(new FlowletLoggingContext("TFL_ACCT_2", "APP_1", "FLOW_1", "FLOWLET_1"));
    for (int i = 80; i < 120; ++i) {
      logger.warn("ACCT_2 Test log message " + i + " {} {}", "arg1", "arg2", e2);
    }

    ByteArrayOutputStream bos = new ByteArrayOutputStream();
    StatusPrinter.setPrintStream(new PrintStream(bos));
    StatusPrinter.print((LoggerContext) LoggerFactory.getILoggerFactory());
    System.out.println(bos.toString());

    appender.stop();
  }

  @AfterClass
  public static void finish() {
    txManager.stopAndWait();
  }

  @Test
  public void testGetNext() throws Exception {
    LoggingContext loggingContext = new FlowletLoggingContext("TFL_ACCT_1", "APP_1", "FLOW_1", "");
    DistributedLogReader logReader = injector.getInstance(DistributedLogReader.class);
    LoggingTester tester = new LoggingTester();
    tester.testGetNext(logReader, loggingContext);
    logReader.close();
  }

  @Test
  public void testGetPrev() throws Exception {
    LoggingContext loggingContext = new FlowletLoggingContext("TFL_ACCT_1", "APP_1", "FLOW_1", "");
    DistributedLogReader logReader = injector.getInstance(DistributedLogReader.class);
    LoggingTester tester = new LoggingTester();
    tester.testGetPrev(logReader, loggingContext);
    logReader.close();
  }
}<|MERGE_RESOLUTION|>--- conflicted
+++ resolved
@@ -63,32 +63,16 @@
 @Category(SlowTests.class)
 public class TestKafkaLogging extends KafkaTestBase {
 
-<<<<<<< HEAD
-  @BeforeClass
-  public static void init() throws Exception {
-    cConf = CConfiguration.create();
-    cConf.set(LoggingConfiguration.KAFKA_SEED_BROKERS, "localhost:" + KafkaTestBase.getKafkaPort());
-    cConf.set(LoggingConfiguration.NUM_PARTITIONS, "2");
-    cConf.set(LoggingConfiguration.KAFKA_PRODUCER_TYPE, "sync");
-
-    dsFramework = new InMemoryDatasetFramework(new InMemoryDefinitionRegistryFactory(), cConf);
-    dsFramework.addModule(Id.DatasetModule.from(Constants.SYSTEM_NAMESPACE_ID, "table"),
-                          new InMemoryTableModule());
-=======
   @ClassRule
   public static final TemporaryFolder TMP_FOLDER = new TemporaryFolder();
->>>>>>> 073547b8
 
   private static Injector injector;
   private static TransactionManager txManager;
 
-<<<<<<< HEAD
-    LogAppender appender = new KafkaLogAppender(cConf);
-=======
   @BeforeClass
   public static void init() throws Exception {
     Configuration hConf = HBaseConfiguration.create();
-    CConfiguration cConf = CConfiguration.create();
+    final CConfiguration cConf = CConfiguration.create();
     cConf.set(LoggingConfiguration.KAFKA_SEED_BROKERS, "localhost:" + KafkaTestBase.getKafkaPort());
     cConf.set(LoggingConfiguration.NUM_PARTITIONS, "2");
     cConf.set(LoggingConfiguration.KAFKA_PRODUCER_TYPE, "sync");
@@ -101,7 +85,7 @@
         @Override
         protected void configure() {
           bind(DatasetFramework.class)
-            .toInstance(new InMemoryDatasetFramework(new InMemoryDefinitionRegistryFactory()));
+            .toInstance(new InMemoryDatasetFramework(new InMemoryDefinitionRegistryFactory(), cConf));
         }
       });
 
@@ -113,7 +97,6 @@
                           new InMemoryTableModule());
 
     LogAppender appender = injector.getInstance(KafkaLogAppender.class);
->>>>>>> 073547b8
     new LogAppenderInitializer(appender).initialize("TestKafkaLogging");
 
     Logger logger = LoggerFactory.getLogger("TestKafkaLogging");
